--- conflicted
+++ resolved
@@ -177,20 +177,8 @@
   next();
 });
 
-<<<<<<< HEAD
-if (
-  process.env.NODE_ENV === "test" &&
-  process.env.AUTH0_CLIENT_SECRET !== "notasecret"
-) {
-  console.error(
-    "CODING ERROR: Someone imported 'app' before 'setupenv' in the test suite"
-  );
-  process.exit(1);
-}
-=======
 app.engine(".html", hbs.engine);
 app.set("view engine", ".html");
->>>>>>> 077d7e57
 
 // Better logging of "unhandled" promise exceptions
 process.on("unhandledRejection", function(reason, p) {
@@ -203,50 +191,7 @@
   // application specific logging here
 });
 
-<<<<<<< HEAD
 // ROUTES
-=======
-let express = require("express");
-let compression = require("compression");
-app.use(compression());
-let port = process.env.PORT || 3001;
-
-// Actual Participedia APIS vs. Nodejs gunk
-let { case_ } = require("./api/controllers/case");
-let { method } = require("./api/controllers/method");
-let { organization } = require("./api/controllers/organization");
-let bookmark = require("./api/controllers/bookmark");
-let search = require("./api/controllers/search");
-let list = require("./api/controllers/list");
-let user = require("./api/controllers/user");
-
-let errorhandler = require("errorhandler");
-let morgan = require("morgan");
-let bodyParser = require("body-parser");
-let methodOverride = require("method-override");
-let cors = require("cors");
-// let isUser = require("./api/middleware/isUser");
-
-app.set("port", port);
-app.use(express.static("public", { index: false }));
-app.use(morgan("dev")); // request logging
-app.use(methodOverride()); // Do we actually use/need this?
-app.use(cors());
-app.use(bodyParser.json({ limit: "5mb" }));
-app.use(bodyParser.urlencoded({ limit: "5mb", extended: true }));
-app.use(cookieParser());
-app.use(errorhandler());
-
-const apicache = require("apicache");
-const cache = apicache.middleware;
-apicache.options({
-  debug: true,
-  enabled: false,
-  successCodes: [200, 201]
-});
-// TODO Invalidate apicache on PUT/POST/DELETE using apicache.clear(req.params.collection);
-
->>>>>>> 077d7e57
 app.use("/", cache("5 minutes"), search);
 
 app.use("/case", case_);
