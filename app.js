"use strict";

let path = require("path");
let process = require("process");
require("dotenv").config({ silent: process.env.NODE_ENV === "production" });
let app = require("express")();
var exphbs = require("express-handlebars");
const fs = require("fs");
const handlebarsHelpers = require("./api/helpers/handlebars-helpers.js");
const cookieParser = require("cookie-parser");

// static text js objects
const sharedStaticText = require("./static-text/shared-static-text.js");
const aboutStaticText = require("./static-text/about-static-text.js");
const researchStaticText = require("./static-text/research-static-text.js");
const teachingStaticText = require("./static-text/teaching-static-text.js");
const contentTypesText = require("./static-text/content-types-static-text.js");

var hbs = exphbs.create({
  // Specify helpers which are only registered on this instance.
  defaultLayout: "main",
  extname: ".html",
  helpers: handlebarsHelpers
});

// make the req var available as local var in templates
app.use((req, res, next) => {
  res.locals.req = req;
  next();
});

app.engine(".html", hbs.engine);
app.set("view engine", ".html");

if (
  process.env.NODE_ENV === "test" &&
  process.env.AUTH0_CLIENT_SECRET !== "notasecret"
) {
  console.error(
    "CODING ERROR: Someone imported 'app' before 'setupenv' in the test suite"
  );
  process.exit(1);
}

// Better logging of "unhandled" promise exceptions
process.on("unhandledRejection", function(reason, p) {
  console.warn(
    "Possibly Unhandled Rejection at: Promise ",
    p,
    " reason: ",
    reason
  );
  // application specific logging here
});

let express = require("express");
let compression = require("compression");
let AWS = require("aws-sdk");
AWS.config.update({ region: "us-east-1" });
app.use(compression());
let port = process.env.PORT || 3001;

// Actual Participedia APIS vs. Nodejs gunk
let case_ = require("./api/controllers/case");
let method = require("./api/controllers/method");
let organization = require("./api/controllers/organization");
let bookmark = require("./api/controllers/bookmark");
let search = require("./api/controllers/search");
let list = require("./api/controllers/list");
let user = require("./api/controllers/user");

let errorhandler = require("errorhandler");
let morgan = require("morgan");
let bodyParser = require("body-parser");
let methodOverride = require("method-override");
let cors = require("cors");
let isUser = require("./api/middleware/isUser");
const {
  checkJwtRequired,
  checkJwtOptional
} = require("./api/helpers/checkJwt");
let { ensureUser, preferUser } = require("./api/helpers/user");

app.set("port", port);
app.use(express.static("public", { index: false }));
app.use(morgan("dev")); // request logging
app.use(methodOverride()); // Do we actually use/need this?
app.use(cors());
app.use(bodyParser.json({ limit: "5mb" }));
<<<<<<< HEAD
app.use(bodyParser.urlencoded({ limit: "5mb" }));
=======
app.use(bodyParser.urlencoded({ limit: "5mb", extended: true }));
>>>>>>> 0a9febe8
app.use(cookieParser());
// handle expired login tokens more gracefully
app.use(ensureUser.unless({ method: ["OPTIONS", "GET"] }));
app.use(
  preferUser.unless({ method: ["OPTIONS", "POST", "PUT", "DELETE", "PATCH"] })
);
app.use(errorhandler());

const apicache = require("apicache");
const cache = apicache.middleware;
apicache.options({
  debug: true,
  enabled: false,
  successCodes: [200, 201]
});
// TODO Invalidate apicache on PUT/POST/DELETE using apicache.clear(req.params.collection);

app.use("/", cache("5 minutes"), search);

app.use("/case", case_);
app.use("/organization", organization);
app.use("/method", method);
app.use("/list", list);
app.use("/user", user);
app.use("/bookmark", bookmark);

<<<<<<< HEAD
app.get("/about", function(req, res) {
  res.status(200).render("about-view");
=======
app.get('/about', function (req, res) {
  const staticText = Object.assign({}, sharedStaticText, aboutStaticText);
  res.status(200).render("about-view", { static: staticText });
>>>>>>> 0a9febe8
});
app.get("/legal", function(req, res) {
  res.status(200).render("legal-view");
});
<<<<<<< HEAD
app.get("/research", function(req, res) {
  res.status(200).render("research-view");
});
app.get("/teaching", function(req, res) {
  res.status(200).render("teaching-view");
});
app.get("/content-chooser", function(req, res) {
  res.status(200).render("content-chooser");
=======
app.get('/research', function (req, res) {
  const staticText = Object.assign({}, sharedStaticText, researchStaticText);
  res.status(200).render("research-view", { static: staticText });
});
app.get('/teaching', function (req, res) {
  const staticText = Object.assign({}, sharedStaticText, teachingStaticText);
  res.status(200).render("teaching-view", {
    static: staticText,
  });
});
app.get('/content-chooser', function (req, res) {
  const staticText = Object.assign({}, sharedStaticText, contentTypesText);
  res.status(200).render("content-chooser", {
    static: staticText,
  });
>>>>>>> 0a9febe8
});

app.use("/s3/:path", checkJwtRequired);
app.use(
  "/s3",
  require("react-dropzone-s3-uploader/s3router")({
    bucket: "uploads.participedia.xyz",
    region: "us-east-1", // optional
    headers: { "Access-Control-Allow-Origin": "*" }, // optional
    ACL: "private" // this is default
  })
);

app.get("/redirect", function(req, res) {
  console.log("request URL: %s", req.originalUrl);
  return res.status(200).render("experiments-edit");
});

module.exports = app;<|MERGE_RESOLUTION|>--- conflicted
+++ resolved
@@ -87,11 +87,7 @@
 app.use(methodOverride()); // Do we actually use/need this?
 app.use(cors());
 app.use(bodyParser.json({ limit: "5mb" }));
-<<<<<<< HEAD
-app.use(bodyParser.urlencoded({ limit: "5mb" }));
-=======
 app.use(bodyParser.urlencoded({ limit: "5mb", extended: true }));
->>>>>>> 0a9febe8
 app.use(cookieParser());
 // handle expired login tokens more gracefully
 app.use(ensureUser.unless({ method: ["OPTIONS", "GET"] }));
@@ -118,44 +114,28 @@
 app.use("/user", user);
 app.use("/bookmark", bookmark);
 
-<<<<<<< HEAD
 app.get("/about", function(req, res) {
-  res.status(200).render("about-view");
-=======
-app.get('/about', function (req, res) {
   const staticText = Object.assign({}, sharedStaticText, aboutStaticText);
   res.status(200).render("about-view", { static: staticText });
->>>>>>> 0a9febe8
 });
 app.get("/legal", function(req, res) {
   res.status(200).render("legal-view");
 });
-<<<<<<< HEAD
 app.get("/research", function(req, res) {
-  res.status(200).render("research-view");
-});
-app.get("/teaching", function(req, res) {
-  res.status(200).render("teaching-view");
-});
-app.get("/content-chooser", function(req, res) {
-  res.status(200).render("content-chooser");
-=======
-app.get('/research', function (req, res) {
   const staticText = Object.assign({}, sharedStaticText, researchStaticText);
   res.status(200).render("research-view", { static: staticText });
 });
-app.get('/teaching', function (req, res) {
+app.get("/teaching", function(req, res) {
   const staticText = Object.assign({}, sharedStaticText, teachingStaticText);
   res.status(200).render("teaching-view", {
-    static: staticText,
+    static: staticText
   });
 });
-app.get('/content-chooser', function (req, res) {
+app.get("/content-chooser", function(req, res) {
   const staticText = Object.assign({}, sharedStaticText, contentTypesText);
   res.status(200).render("content-chooser", {
-    static: staticText,
+    static: staticText
   });
->>>>>>> 0a9febe8
 });
 
 app.use("/s3/:path", checkJwtRequired);
