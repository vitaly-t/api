import map from "./map.js";
import tabsWithCards from "./tabs-with-cards.js";
<<<<<<< HEAD
import bookmarkButtons from "./bookmark-buttons.js";
=======
import dropdownButton from "./dropdown-button.js";
>>>>>>> a8c90b15

document.addEventListener("DOMContentLoaded", () => {
  map.init();
  tabsWithCards.init();
<<<<<<< HEAD
  bookmarkButtons.init();
=======
  dropdownButton.init();
>>>>>>> a8c90b15
});<|MERGE_RESOLUTION|>--- conflicted
+++ resolved
@@ -1,17 +1,11 @@
 import map from "./map.js";
 import tabsWithCards from "./tabs-with-cards.js";
-<<<<<<< HEAD
 import bookmarkButtons from "./bookmark-buttons.js";
-=======
 import dropdownButton from "./dropdown-button.js";
->>>>>>> a8c90b15
 
 document.addEventListener("DOMContentLoaded", () => {
   map.init();
   tabsWithCards.init();
-<<<<<<< HEAD
   bookmarkButtons.init();
-=======
   dropdownButton.init();
->>>>>>> a8c90b15
 });