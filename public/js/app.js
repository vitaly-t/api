--- conflicted
+++ resolved
@@ -3,13 +3,9 @@
 import editMultiSelect from './edit-multi-select.js';
 import editRichText from './edit-rich-text.js';
 import editLocation from './edit-location.js';
-<<<<<<< HEAD
-import editMediaLink from './edit-media-link.js';
+import editMedia from './edit-media.js';
+import editLinkSet from './edit-link-set.js';
 import editLinkList from './edit-link-list.js';
-import editMedia from './edit-media.js';
-=======
-import editLinkSet from './edit-link-set.js';
->>>>>>> 27993af1
 
 // polyfills
 elementClosestPolyfill();
@@ -24,11 +20,7 @@
   editMultiSelect.init();
   editRichText.init();
   editLocation.init();
-<<<<<<< HEAD
-  editMediaLink.init();
+  editLinkSet.init();
   editLinkList.init();
   editMedia.init();
-=======
-  editLinkSet.init();
->>>>>>> 27993af1
 }