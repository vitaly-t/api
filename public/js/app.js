import FontFaceObserver from "fontfaceobserver";
<<<<<<< HEAD

import header from './header.js';
import elementClosestPolyfill from './polyfills/element.closest.polyfill.js';
import editMultiSelect from './edit-multi-select.js';
import editRichText from './edit-rich-text.js';
import editLocation from './edit-location.js';
import editMedia from './edit-media.js';
import editLinkSet from './edit-link-set.js';
import editWarning from './edit-warning.js';
import contactHelpFaqWidget from "./contact-help-faq-widget.js";
import editSubmissionDetails from "./edit-submission-details.js";
import editTextarea from './edit-textarea.js';
import editForm from './edit-form.js';
import viewSlideshow from "./view-slideshow.js";
import viewSocialMedia from "./view-socialmedia.js";
import homeSearch from "./home-search.js";
import userView from "./user-view.js";
import dropdownButton from "./dropdown-button.js";

function loadFonts() {
  if (sessionStorage.participedia_faktFontLoaded) {
    // fonts loaded
    document.documentElement.style.visibility = "visible";
  } else {
    const faktFont = new FontFaceObserver('Fakt');
    faktFont.load().then(() => {
      document.documentElement.style.visibility = "visible";
      sessionStorage.participedia_faktFontLoaded = true;
    });
  }
}
=======
import header from "./header.js";
import elementClosestPolyfill from "./polyfills/element.closest.polyfill.js";
import contactHelpFaqWidget from "./contact-help-faq-widget.js";
>>>>>>> 3bd6ef9a

function loadFonts() {
  const faktFont = new FontFaceObserver("Fakt");
  faktFont.load().then(() => {
    document.documentElement.style.visibility = "visible";
  }, () => {
    // even if loading fails, show html and it will use the fallback font
    document.documentElement.style.visibility = "visible";
  });
}

<<<<<<< HEAD
function isUserPage() {
  return window.location.pathname.lastIndexOf('/user') >= 0;
}

// polyfills
elementClosestPolyfill();

// common
loadFonts();
header.init();
contactHelpFaqWidget.init();
dropdownButton.init();

if (window.location.pathname === "/") {
  // home/search page
  homeSearch.init();
}

if (isUserPage() & !isEditPage()) {
  // user view page
  userView.init();
}

const viewType = document.querySelector("[data-view]").getAttribute("data-view");

if (isEditPage()) {
  editMultiSelect.init();
  editRichText.init();
  editLocation.init();
  editLinkSet.init();
  editMedia.init();
  editWarning.init();
  editSubmissionDetails.init();
  editTextarea.init();
  editForm.init();
}
=======
document.addEventListener("DOMContentLoaded", () => {
  // polyfills
  elementClosestPolyfill();
>>>>>>> 3bd6ef9a

  // common
  loadFonts();
  header.init();
  contactHelpFaqWidget.init();
});<|MERGE_RESOLUTION|>--- conflicted
+++ resolved
@@ -1,41 +1,7 @@
 import FontFaceObserver from "fontfaceobserver";
-<<<<<<< HEAD
-
-import header from './header.js';
-import elementClosestPolyfill from './polyfills/element.closest.polyfill.js';
-import editMultiSelect from './edit-multi-select.js';
-import editRichText from './edit-rich-text.js';
-import editLocation from './edit-location.js';
-import editMedia from './edit-media.js';
-import editLinkSet from './edit-link-set.js';
-import editWarning from './edit-warning.js';
-import contactHelpFaqWidget from "./contact-help-faq-widget.js";
-import editSubmissionDetails from "./edit-submission-details.js";
-import editTextarea from './edit-textarea.js';
-import editForm from './edit-form.js';
-import viewSlideshow from "./view-slideshow.js";
-import viewSocialMedia from "./view-socialmedia.js";
-import homeSearch from "./home-search.js";
-import userView from "./user-view.js";
-import dropdownButton from "./dropdown-button.js";
-
-function loadFonts() {
-  if (sessionStorage.participedia_faktFontLoaded) {
-    // fonts loaded
-    document.documentElement.style.visibility = "visible";
-  } else {
-    const faktFont = new FontFaceObserver('Fakt');
-    faktFont.load().then(() => {
-      document.documentElement.style.visibility = "visible";
-      sessionStorage.participedia_faktFontLoaded = true;
-    });
-  }
-}
-=======
 import header from "./header.js";
 import elementClosestPolyfill from "./polyfills/element.closest.polyfill.js";
 import contactHelpFaqWidget from "./contact-help-faq-widget.js";
->>>>>>> 3bd6ef9a
 
 function loadFonts() {
   const faktFont = new FontFaceObserver("Fakt");
@@ -47,48 +13,9 @@
   });
 }
 
-<<<<<<< HEAD
-function isUserPage() {
-  return window.location.pathname.lastIndexOf('/user') >= 0;
-}
-
-// polyfills
-elementClosestPolyfill();
-
-// common
-loadFonts();
-header.init();
-contactHelpFaqWidget.init();
-dropdownButton.init();
-
-if (window.location.pathname === "/") {
-  // home/search page
-  homeSearch.init();
-}
-
-if (isUserPage() & !isEditPage()) {
-  // user view page
-  userView.init();
-}
-
-const viewType = document.querySelector("[data-view]").getAttribute("data-view");
-
-if (isEditPage()) {
-  editMultiSelect.init();
-  editRichText.init();
-  editLocation.init();
-  editLinkSet.init();
-  editMedia.init();
-  editWarning.init();
-  editSubmissionDetails.init();
-  editTextarea.init();
-  editForm.init();
-}
-=======
 document.addEventListener("DOMContentLoaded", () => {
   // polyfills
   elementClosestPolyfill();
->>>>>>> 3bd6ef9a
 
   // common
   loadFonts();
