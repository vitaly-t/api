function getValueForParam(paramName) {
  const params = window.location.search;
  const newParams = {};

  if (params) {
    params.split("?")[1].split("&").map(p => p.split("="))
      .forEach(param => newParams[param[0]] = param[1]);
  }

  return newParams[paramName];
}

function updateUrlParams(key, value) {
  const params = window.location.search;
  const newParams = {};

  if (params) {
    const paramsArr = params.split("?")[1].split("&").map(p => p.split("="));
    paramsArr.forEach(param => newParams[param[0]] = param[1]);
  }

  // add/update param
  newParams[key] = value;

  let newParamsString = "";
  Object.keys(newParams).forEach(key => {
    newParamsString += `${key}=${newParams[key]}&`;
  });

  // update url without reloading page
  const basePath = window.location.origin + window.location.pathname;
  history.pushState({}, "", `${basePath}?${newParamsString.slice(0, -1)}`);
}

function removeUrlParams(keysToRemove) {
  if (!window.location.search) return;
  const paramsToKeep = {};
  window.location.search
    .split("?")[1].split("&").map(p => p.split("="))
    .forEach(param => {
      if (!keysToRemove.includes(param[0])) {
        paramsToKeep[param[0]] = param[1];
      }
    });

  let newParamsString = "";
  Object.keys(paramsToKeep).forEach(key => {
    newParamsString += `${key}=${paramsToKeep[key]}&`;
  });

  // update url without reloading page
  const basePath = window.location.origin + window.location.pathname;
  history.pushState({}, "", `${basePath}?${newParamsString.slice(0, -1)}`);
}

function xhrReq(action, url, data = {}, successCB = null, errorCB = null) {
  const errorCodes = [500, 400, 401];
  const request = new XMLHttpRequest();
  request.open(action, url, true);
  request.onreadystatechange = () => {
    if (request.readyState === 4 && errorCodes.includes(request.status)) {
      if (errorCB) errorCB(request);
    } else if (request.readyState === 4) {
      if (successCB) successCB(request);
    }
  };
  request.setRequestHeader('Content-Type', 'application/json')
  request.send(data);
}

export {
<<<<<<< HEAD
  getValueForParam,
=======
  removeUrlParams,
>>>>>>> 1feeefc6
  updateUrlParams,
  xhrReq,
}<|MERGE_RESOLUTION|>--- conflicted
+++ resolved
@@ -69,11 +69,8 @@
 }
 
 export {
-<<<<<<< HEAD
   getValueForParam,
-=======
   removeUrlParams,
->>>>>>> 1feeefc6
   updateUrlParams,
   xhrReq,
 }