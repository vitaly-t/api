.reader-view {
  display: flex;
  flex-direction: row;
  margin-bottom: 120px;
}

.reader-view aside {
  width: 27%;
  margin: 0 90px 0 30px;
}

.reader-view article {
  width: 46%;
  margin-right: 27%;
  display: flex;
  flex-direction: column;
}

.reader-view article .case-data-accordion {
  display: none;
}

.reader-view article a {
  overflow-wrap: break-word;
}

.reader-view dt {
  font-weight: 600;
}

.reader-view dd {
  margin-left: 0;
  padding-left: 1em;
  text-indent: -1em;
}

.reader-view .social-links {
  order: -1;
  width: 30px;
  position: absolute;
  margin-left: 46%;
  text-align: center;
}

.reader-view .body-content {
  word-break: break-word;
}

.reader-view .body-content h3 {
  /* style h3 tags as h2 tags within body content only */
  font-size: 1.75rem;
  line-height: 1.875rem;
  font-weight: 600;
  margin-top: 1em;
  margin-bottom: 0;
}

/* bookmark link */
.reader-view .bookmark-link {
  display: none;
}

.reader-view .bookmark-link[data-user-id] {
  display: inline-block;
}

.reader-view .bookmark-link[data-bookmarked='false'] .icon-fill:first-of-type {
  fill: #ffffff;
}

.reader-view .bookmark-link[data-bookmarked='true'] .icon-fill:first-of-type {
  fill: #808080;
}

<<<<<<< HEAD
=======
/* accordion */
.accordion {
  border-top: 1px solid #e6e6e6;
  border-bottom: 1px solid #e6e6e6;
}
.accordion-header {
  padding: 5px 0;
  display: flex;
  flex-direction: row;
  justify-content: space-between;
  text-transform: capitalize;
  margin: 0;
  align-items: center;
}

.accordion-header button svg {
  width: 15px;
}

.accordion[data-accordion=closed] .accordion-body {
  display: none;
}

.accordion[data-accordion=open] .accordion-body {
  display: block;
}

.accordion[data-accordion=closed] button {
  transform: rotate(0);
}

.accordion[data-accordion=open] button {
  transform: rotate(180deg);
}

>>>>>>> cd498968
@media (max-width: 850px) {
  .reader-view .social-links {
    display: flex;
    flex-direction: row;
    width: 100%;
    position: relative;
    margin-left: 0;
    order: 0;
  }
  .reader-view .social-links li {
    margin-right: 8px;
  }

  .reader-view article {
    width: 100%;
    margin: 0 30px;
  }

  .reader-view article .case-data-accordion {
    display: block;
  }

  .reader-view aside {
    display: none;
  }
}<|MERGE_RESOLUTION|>--- conflicted
+++ resolved
@@ -72,44 +72,6 @@
   fill: #808080;
 }
 
-<<<<<<< HEAD
-=======
-/* accordion */
-.accordion {
-  border-top: 1px solid #e6e6e6;
-  border-bottom: 1px solid #e6e6e6;
-}
-.accordion-header {
-  padding: 5px 0;
-  display: flex;
-  flex-direction: row;
-  justify-content: space-between;
-  text-transform: capitalize;
-  margin: 0;
-  align-items: center;
-}
-
-.accordion-header button svg {
-  width: 15px;
-}
-
-.accordion[data-accordion=closed] .accordion-body {
-  display: none;
-}
-
-.accordion[data-accordion=open] .accordion-body {
-  display: block;
-}
-
-.accordion[data-accordion=closed] button {
-  transform: rotate(0);
-}
-
-.accordion[data-accordion=open] button {
-  transform: rotate(180deg);
-}
-
->>>>>>> cd498968
 @media (max-width: 850px) {
   .reader-view .social-links {
     display: flex;
