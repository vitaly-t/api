@font-face {
  font-family: "Fakt";
  src: url("/fonts/FaktWeb-Medium.woff2") format("woff2"),
       url("/fonts/FaktWeb-Medium.woff") format("woff");
  font-weight: 800;
  font-style: bold;
}

@font-face {
  font-family: "Fakt";
  src: url("/fonts/FaktWeb-Normal.woff2") format("woff2"),
       url("/fonts/FaktWeb-Normal.woff") format("woff");
  font-weight: 600;
  font-style: normal;
}

@font-face {
  font-family: "Fakt";
  src: url("/fonts/FaktWeb-Blond.woff2") format("woff2"),
       url("/fonts/FaktWeb-Blond.woff") format("woff");
  font-weight: 300;
  font-style: normal;
}

html {
  font-family: "Fakt", "Avenir", sans-serif;
  font-size: 16px;
  line-height: 1.5;
  background: #fff;
  color: #000;
  -webkit-overflow-scrolling: touch;
  visibility: hidden;
}

.no-focus-outline *:focus,
.no-focus-outline *:focus {
  outline: none;
}

/* Typography */
body {
  font-size: 1rem; /* 16px */
  font-weight: 300;
  line-height: 1.5; /* 24px */
}
h1, h2, h3, h4, h5, h6 {
  margin-top: 0;
}
h1 {
  font-size: 2.5rem; /* 40px */
  line-height: 1.1; /* 44px */
  font-weight: 600;
}
h2 {
  font-size: 1.75rem; /* 28px */
  line-height: 2.3rem;
  font-weight: 600;
}
h3 {
  font-size: 1.25rem; /* 20px */
  line-height: 1.4; /* 28px */
  font-weight: 600;
}
h4 {
  font-size: 1rem; /* 16px */
  line-height: 1.5; /* 24px */
  font-weight: 600;
}
h5 {
  font-size: 0.875rem; /* 14px */
  line-height: 1.25rem; /* 20px */
  font-weight: 600;
}
.large {
  font-size: 1.2rem; /* 19.2px */
  line-height: 1.875rem; /* 30px */
  font-weight: 300;
}
small,
.small {
  font-size: 0.875rem; /* 14px */
  line-height: 1.25rem; /* 20px */
  font-weight: 300;
}
b,
strong {
  font-weight: 600;
}

a {
  color: #000;
}

.sr-only {
  height: 1px;
  width: 1px;
  position: absolute;
  overflow: hidden;
  top: -10px;
}

.full-width-container {
  margin: 0 30px;
  width: calc(100% - 60px);
  overflow: visible;
}

.main-content .full-width-container {
  overflow: auto;
}

.full-width-container .left-col {
  width: calc(25% - 22.5px);
  float: left;
}
.full-width-container .middle-col {
  width: calc(50% - 15px);
  float: left;
  margin-left: 30px;
}
.full-width-container .right-col {
  width: calc(25% - 22.5px);
  float: right;
}

/*
  replace nav-list class with unstyled-list in header and footer,
  since lists can be used for things that are not nav
*/
.nav-list,
.unstyled-list {
  padding-left: 0px;
  list-style-type: none;
  margin: 0px;
}


/* Buttons */
button {
  cursor: pointer;
}

.button {
  background-color: #fff;
  color: #222;
  border-radius: 2px;
  text-decoration: none;
  min-width: 60px;
  justify-content: center;
  padding: 8px 15px;
  display: inline-flex;
  border-width: 0;
  line-height: 1.5rem;
  cursor: pointer;
  flex-direction: row;
  align-items: center;
}

.button svg {
  padding-right: .5em;
}

.button-with-icon svg {
  margin-left: 5px;
  padding-right: 0;
  width: 20px;
}

.button-block {
  display: flex;
}

.button-condensed {
  padding-top: 4px;
  padding-bottom: 4px;
}

.button-white {
  background-color: #fff;
  color: #222;
}

.button-white .icon-fill {
  fill: #222;
}

.button-dark-grey {
  background-color: #4D4D4D;
  color: #fff;
}

.button-dark-grey .icon-fill {
  fill: #fff;
}

.button-red {
  background-color: #EC2024;
  color: #fff;
}

.button-red .icon-fill {
  fill: #fff;
}

.button-light-grey {
  background-color: #A6A6A6;
  color: #fff;
}

.button-light-grey .icon-fill {
  fill: #fff;
}

.icon-only {
  border: 0px;
  padding: 8px;
  display: flex;
  background-color: #fff;
  color: #808080;
}

.icon-only svg {
  pointer-events: none;
}

.icon-only .icon-fill {
  fill: #808080;
}

.striped-bg {
  background-image: url('data:image/svg+xml;utf8,<svg width="31" height="4" xmlns="http://www.w3.org/2000/svg"><g fill="none" fill-rule="evenodd"><path fill="#E6E6E6" d="M0 2h31V0H0z"/></g></svg>');
  background-repeat: repeat-y;
}

pre {
  white-space: pre-wrap;
}

.author-info {
  margin-bottom: 30px;
}

.author-info h4 {
  font-weight: 300;
}

.author-info h4:first-child {
  margin-bottom: 15px;
}

.author-info time {
  display: block;
}

[data-bookmarked=true] .is-bookmarked {
  display: block;
}
[data-bookmarked=true] .is-not-bookmarked {
  display: none;
}
[data-bookmarked=false] .is-bookmarked {
  display: none;
}
[data-bookmarked=false] .is-not-bookmarked {
  display: block;
}

.loading-modal-content {
  display:flex;
  flex-direction:column;
  justify-content:center;
  align-items: center;
  height: 200px;
}

.error-404-container {
  /* viewport height minus header/footer */
  height: calc(100VH - 316px);
}
.error-404-content {
  display: flex;
  height: 100%;
  justify-content: center;
  align-items: center;
}

.floating-action-button {
  margin: 0;
  border-radius: 2em;
  position: fixed;
  bottom: 60px;
  box-shadow: 0px 0px 20px 1px #B3B3B3;
  height: 60px;
  width: 60px;
  padding: 0;
}

.floating-action-button svg {
  padding: 0;
  width: 16px;
  height: 16px;
}

.home-search-body .floating-action-button {
  display: none;
}

footer .language-select {
  margin-top: 30px;
  width: 200px;
}

.reader-view .language-select {
  margin-top: 0px;
  margin-bottom: 30px;
  width: 200px;
}

<<<<<<< HEAD
.reader-view .language-select {
  display: none;
}

@media (max-width: 1200px) {
  .full-width-container .middle-col {
    width: 40%;
  }
  .full-width-container .right-col {
    width: 350px;
=======
.reader-view article .language-select {
  display: none;
}

@media (max-width: 1000px) {
  .edit-form .floating-action-button {
    right: -75px;
    margin-right: 17.8%;
>>>>>>> d7eb0098
  }
}

@media (max-width: 1100px) {
  .full-width-container .middle-col {
    width: 35%;
  }

  .reader-view article .language-select {
    display: block;
  }
}

@media (max-width: 1000px) {
  .quick-submit-button {
    display: none;
  }
  .home-search-body .floating-action-button {
    display: flex;
    right: 30px;
  }

  .full-width-container .left-col {
    width: calc(33% - 20px);
  }
  .full-width-container .middle-col {
    width: calc(33% - 15px);
  }
  .full-width-container .right-col {
    width: calc(33% - 20px);
  }
}

@media (max-width: 850px) {
  .reader-view .language-select {
    display: block;
  }
  .full-width-container .left-col {
    width: calc(50% - 15px);
  }
  .full-width-container .middle-col {
    width: calc(50% - 15px);
  }
}<|MERGE_RESOLUTION|>--- conflicted
+++ resolved
@@ -316,7 +316,6 @@
   width: 200px;
 }
 
-<<<<<<< HEAD
 .reader-view .language-select {
   display: none;
 }
@@ -327,16 +326,6 @@
   }
   .full-width-container .right-col {
     width: 350px;
-=======
-.reader-view article .language-select {
-  display: none;
-}
-
-@media (max-width: 1000px) {
-  .edit-form .floating-action-button {
-    right: -75px;
-    margin-right: 17.8%;
->>>>>>> d7eb0098
   }
 }
 
