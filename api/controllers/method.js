--- conflicted
+++ resolved
@@ -62,47 +62,8 @@
       body,
       language
     });
-<<<<<<< HEAD
     req.thingid = thing.thingid;
     return getEditXById("method")(req, res);
-=======
-    const thingid = thing.thingid;
-    // save related objects (needs thingid)
-    const relCases = addRelatedList(
-      "method",
-      thingid,
-      "case",
-      req.body.related_cases
-    );
-    if (relCases) {
-      await db.any(relCases);
-    }
-    const relMethods = addRelatedList(
-      "method",
-      thingid,
-      "method",
-      req.body.related_methods
-    );
-    if (relMethods) {
-      await db.any(relMethods);
-    }
-    const relOrgs = addRelatedList(
-      "method",
-      thingid,
-      "organization",
-      req.body.related_organizations
-    );
-    if (relOrgs) {
-      await db.any(relOrgs);
-    }
-    const newMethod = await getThingByType_id_lang_userId(
-      "method",
-      thingid,
-      language,
-      user_id
-    );
-    res.status(201).json({ OK: true, data: thing, object: newMethod });
->>>>>>> 86f1d883
   } catch (error) {
     log.error("Exception in POST /method/new => %s", error);
     return res.status(500).json({ OK: false, error: error });
