--- conflicted
+++ resolved
@@ -201,14 +201,9 @@
   const user_query = req.query.query || "";
   const parsed_query = preparse_query(user_query);
   const limit = limitFromReq(req);
-<<<<<<< HEAD
   const lang = as.value(getLanguage(req));
-  const params = parseGetParams(req, filterFromReq(req));
-=======
-  const lang = as.value(req.cookies.locale || "en");
   const type = typeFromReq(req);
   const params = parseGetParams(req, type);
->>>>>>> bfda5539
   try {
     const results = await db.any(queryFileFromReq(req), {
       query: parsed_query,
