"use strict";
const express = require("express");
const router = express.Router(); // eslint-disable-line new-cap
const cache = require("apicache");
const log = require("winston");

const { db, sql, as } = require("../helpers/db");

const {
  getEditXById,
  addRelatedList,
  returnThingByRequest,
  getThingByType_id_lang_userId
} = require("../helpers/things");

/**
 * @api {get} /case/countsByCountry Get case counts for each country
 * @apiGroup Cases
 * @apiVersion 0.1.0
 * @apiName countsByCountry
 *
 * @apiSuccess {Boolean} OK true if call was successful
 * @apiSuccess {String[]} errors List of error strings (when `OK` is false)
 * @apiSuccess {Object} data Mapping of country names to counts (when `OK` is true)
 *
 * @apiSuccessExample Success-Response:
 *     HTTP/1.1 200 OK
 *     {
 *       "OK": true,
 *       "data": {
 *          countryCounts: {
 *            "United States": 122,
 *            "United Kingdom": 57,
 *            "Italy": 51,
 *            ...
 *        }
 *     }
 * })
 */

// TODO: figure out if the choropleth should show cases or all things

router.get("/countsByCountry", async function getCountsByCountry(req, res) {
  try {
    const countries = await db.any(sql("../sql/cases_by_country.sql"));
    // convert array to object
    let countryCounts = {};
    countries.forEach(function(row) {
      countryCounts[row.country.toLowerCase()] = row.count;
    });
    res.status(200).json({
      OK: true,
      data: { countryCounts: countryCounts }
    });
  } catch (error) {
    log.error("Exception in /case/countsByCountry => %s", error);
    res.status(500).json({ OK: false, error: error });
  }
});

/**
 * @api {post} /case/new Create new case
 * @apiGroup Cases
 * @apiVersion 0.1.0
 * @apiName newCase
 *
 * @apiSuccess {Boolean} OK true if call was successful
 * @apiSuccess {String[]} errors List of error strings (when `OK` is false)
 * @apiSuccess {Object} data case data
 *
 * @apiSuccessExample Success-Response:
 *     HTTP/1.1 200 OK
 *     {
 *       "OK": true,
 *       "data": {
 *         "ID": 3,
 *         "Description": 'foo'
 *        }
 *     }
 *
 * @apiError NotAuthenticated The user is not authenticated
 * @apiError NotAuthorized The user doesn't have permission to perform this operation.
 *
 */

router.post("/new", async function postNewCase(req, res) {
  // create new `case` in db
  // req.body:
  /*
  {
     "title":"Safer Jam",
     "body":"Dangerous Body",
     "vidURL":"https://www.youtube.com/watch?v=QF7g3rCnD-w",
     "location":{
        "label":"Cleveland, OH, United States",
        "placeId":"ChIJLWto4y7vMIgRQhhi91XLBO0",
        "isFixture":false,
        "gmaps":{
           "address_components":[
              {
                 "long_name":"Cleveland",
                 "short_name":"Cleveland",
                 "types":[
                    "locality",
                    "political"
                 ]
              },
              {
                 "long_name":"Cuyahoga County",
                 "short_name":"Cuyahoga County",
                 "types":[
                    "administrative_area_level_2",
                    "political"
                 ]
              },
              {
                 "long_name":"Ohio",
                 "short_name":"OH",
                 "types":[
                    "administrative_area_level_1",
                    "political"
                 ]
              },
              {
                 "long_name":"United States",
                 "short_name":"US",
                 "types":[
                    "country",
                    "political"
                 ]
              }
           ],
           "formatted_address":"Cleveland, OH, USA",
           "geometry":{
              "bounds":{
                 "south":41.390628,
                 "west":-81.87897599999997,
                 "north":41.604436,
                 "east":-81.53274390000001
              },
              "location":{
                 "lat":41.49932,
                 "lng":-81.69436050000002
              },
              "location_type":"APPROXIMATE",
              "viewport":{
                 "south":41.390628,
                 "west":-81.87897599999997,
                 "north":41.5992571,
                 "east":-81.53274390000001
              }
           },
           "place_id":"ChIJLWto4y7vMIgRQhhi91XLBO0",
           "types":[
              "locality",
              "political"
           ]
        },
        "location":{
           "lat":41.49932,
           "lng":-81.69436050000002
        }
     }
  }
  */
  try {
    cache.clear();

    let title = req.body.title;
    let body = req.body.body || req.body.summary;
    let language = req.params.language || "en";
    if (!(title && body)) {
      return res.status(400).json({
        message: "Cannot create Case, both title and body are required"
      });
    }
    const user_id = req.user.user_id;
    const thing = await db.one(sql("../sql/create_case.sql"), {
      title,
      body,
      language
    });
<<<<<<< HEAD
    req.thingid = thing.thingid;
    return getEditXById("case")(req, res);
=======
    // save related objects (needs thingid)
    const relCases = addRelatedList(
      "case",
      thing.thingid,
      "case",
      req.body.related_cases
    );
    if (relCases) {
      await db.any(relCases);
    }
    const relMethods = addRelatedList(
      "case",
      thing.thingid,
      "method",
      req.body.related_methods
    );
    if (relMethods) {
      await db.any(relMethods);
    }
    const relOrgs = addRelatedList(
      "case",
      thing.thingid,
      "organization",
      req.body.related_organizations
    );
    if (relOrgs) {
      await db.any(relOrgs);
    }

    const newCase = await getThingByType_id_lang_userId(
      "case",
      thing.thingid,
      language,
      user_id
    );
    res.status(201).json({
      OK: true,
      data: thing,
      object: newCase
    });
>>>>>>> 86f1d883
  } catch (error) {
    log.error("Exception in POST /case/new => %s", error);
    return res.status(500).json({ OK: false, error: error });
  }
  // Refresh search index
  try {
    await db.none("REFRESH MATERIALIZED VIEW search_index_en;");
  } catch (error) {
    log.error("Exception in POST /case/new => %s", error);
  }
});

/**
 * @api {put} /case/:caseId  Submit a new version of a case
 * @apiGroup Cases
 * @apiVersion 0.1.0
 * @apiName editCase
 * @apiParam {Number} caseId Case ID
 *
 * @apiSuccess {Boolean} OK true if call was successful
 * @apiSuccess {String[]} errors List of error strings (when `OK` is false)
 * @apiSuccess {Object} data case data
 *
 * @apiSuccessExample Success-Response:
 *     HTTP/1.1 200 OK
 *     {
 *       "OK": true,
 *       "data": {
 *         "ID": 3,
 *         "Description": 'foo'
 *        }
 *     }
 *
 * @apiError NotAuthenticated The user is not authenticated
 * @apiError NotAuthorized The user doesn't have permission to perform this operation.
 *
 */

router.put("/:thingid", getEditXById("case"));

/**
 * @api {get} /case/:thingid Get the last version of a case
 * @apiGroup Cases
 * @apiVersion 0.1.0
 * @apiName returnCaseById
 * @apiParam {Number} thingid Case ID
 *
 * @apiSuccess {Boolean} OK true if call was successful
 * @apiSuccess {String[]} errors List of error strings (when `OK` is false)
 * @apiSuccess {Object} data case data
 *
 * @apiSuccessExample Success-Response:
 *     HTTP/1.1 200 OK
 *     {
 *       "OK": true,
 *       "data": {
 *         "ID": 3,
 *         "Description": 'foo'
 *        }
 *     }
 *
 * @apiError NotAuthenticated The user is not authenticated
 * @apiError NotAuthorized The user doesn't have permission to perform this operation.
 *
 */

// We want to extract the user ID from the auth token if it's there,
// but not fail if not.
router.get("/:thingid", (req, res) => returnThingByRequest("case", req, res));

/**
 * @api {delete} /case/:caseId Delete a case
 * @apiGroup Cases
 * @apiVersion 0.1.0
 * @apiName deleteCase
 * @apiParam {Number} caseId Case ID
 *
 * @apiSuccess {Boolean} OK true if call was successful
 * @apiSuccess {String[]} errors List of error strings (when `OK` is false)
 *
 * @apiSuccessExample Success-Response:
 *     HTTP/1.1 200 OK
 *     {
 *        OK: true
 *     }
 *
 * @apiError NotAuthenticated The user is not authenticated
 * @apiError NotAuthorized The user doesn't have permission to perform this operation.
 *
 */

router.delete("/:thingid", function editCaseById(req, res) {
  cache.clear();
  // let caseId = req.swagger.params.caseId.value;
  // let caseBody = req.body;
  res.status(200).json(req.body);
});

module.exports = router;<|MERGE_RESOLUTION|>--- conflicted
+++ resolved
@@ -180,51 +180,8 @@
       body,
       language
     });
-<<<<<<< HEAD
     req.thingid = thing.thingid;
     return getEditXById("case")(req, res);
-=======
-    // save related objects (needs thingid)
-    const relCases = addRelatedList(
-      "case",
-      thing.thingid,
-      "case",
-      req.body.related_cases
-    );
-    if (relCases) {
-      await db.any(relCases);
-    }
-    const relMethods = addRelatedList(
-      "case",
-      thing.thingid,
-      "method",
-      req.body.related_methods
-    );
-    if (relMethods) {
-      await db.any(relMethods);
-    }
-    const relOrgs = addRelatedList(
-      "case",
-      thing.thingid,
-      "organization",
-      req.body.related_organizations
-    );
-    if (relOrgs) {
-      await db.any(relOrgs);
-    }
-
-    const newCase = await getThingByType_id_lang_userId(
-      "case",
-      thing.thingid,
-      language,
-      user_id
-    );
-    res.status(201).json({
-      OK: true,
-      data: thing,
-      object: newCase
-    });
->>>>>>> 86f1d883
   } catch (error) {
     log.error("Exception in POST /case/new => %s", error);
     return res.status(500).json({ OK: false, error: error });
