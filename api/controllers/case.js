--- conflicted
+++ resolved
@@ -3,14 +3,8 @@
 let router = express.Router(); // eslint-disable-line new-cap
 let cache = require("apicache");
 let log = require("winston");
-<<<<<<< HEAD
-let jwt = require("express-jwt");
-let { db, sql } = require("../helpers/db");
 let { getUserIfExists } = require("../helpers/user");
-=======
-
 let { db, sql, as } = require("../helpers/db");
->>>>>>> 53f66bce
 
 const empty_case = {
   title: "",
