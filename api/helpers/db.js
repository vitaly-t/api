let promise = require("bluebird");
let { isArray, isObject } = require("lodash");
let options = {
  // Initialization Options
  promiseLib: promise, // use bluebird as promise library
  capSQL: true // when building SQL queries dynamically, capitalize SQL keywords
};
if (process.env.LOG_QUERY === "true") {
  options.query = evt => console.info("Executing query %s", evt.query);
}
let pgp = require("pg-promise")(options);
const path = require("path");
let log = require("winston");
let connectionString = process.env.DATABASE_URL;
let parse = require("pg-connection-string").parse;
let config;

try {
  config = parse(connectionString);
  if (process.env.NODE_ENV === "test" || config.host === "localhost") {
    config.ssl = false;
  } else {
    config.ssl = true;
  }
} catch (e) {
  console.error("# Error parsing DATABASE_URL environment variable");
}
let db = pgp(config);

function sql(filename) {
  return new pgp.QueryFile(path.join(__dirname, filename), { minify: true });
}

// as.number, enhances existing as.number to cope with numbers as strings
function number(value) {
  return pgp.as.number(Number(value));
}

// as.author
function author(user_id, name) {
  // TODO: escape user_id and name to avoid injection attacks
  if (!(user_id && name)) {
    throw new Exception("Must have both user_id and name for an author");
  }
  user_id = as.number(user_id);
  name = as.text(name);
  return `(${user_id}, 'now', ${name})::author`;
}

// as.attachment
function attachment(url, title, size) {
  if (!url) {
    return "null";
  }
  url = as.text(url);
  title = as.text(title ? title : "");
  size = size === undefined ? "null" : as.number(size);
  return `(${url}, ${title}, ${size})::attachment`;
}

// as.attachments
function attachments(url, title, size) {
  if (isArray(url)) {
    let atts = url;
    return (
      "ARRAY[" +
      atts
<<<<<<< HEAD
        .map(vid => {
          let url, title, size;
          if (isObject(vid)) {
            url = as.text(vid.url);
            title = as.text(vid.title ? vid.title : "");
            size = vid.size === undefined ? null : as.number(vid.size);
            return `(${url}, ${title}, ${size})::attachment`;
          } else {
            return `(${vid}, '', null)::attachment`;
          }
        })
=======
        .map(
          att =>
            ("(" +
              as.text(att.url) +
              ", " +
              as.text(att.title ? att.title : "") +
              ", " +
              att.size ===
              undefined
              ? "null"
              : as.number(att.size) + ")")
        )
>>>>>>> 53f33733
        .join(", ") +
      "]::attachment[]"
    );
  }
  url = as.text(url ? url : "{}");
  title = as.text(title ? title : "");
  size = size === undefined ? "null" : as.number(size);
  if (size === undefined) {
    size = "null";
  }
  return `ARRAY[(${url}, ${title}, ${size})]::attachment[]`;
}

// as.videos
function videos(url, title) {
  if (isArray(url)) {
    let vids = url;
    return (
      "ARRAY[" +
      vids
        .map(
          vid =>
            "(" +
            as.text(vid.url) +
            ", " +
            as.text(vid.title ? vid.title : "") +
            ")"
        )
        .join(", ") +
      "]::video[]"
    );
  }
  if (!url) {
    return "'{}'";
  }
  url = as.text(url);
  title = as.text(title ? title : "");
  return `ARRAY[(${url}, ${title})]::video[]`;
}

// as.strings / as.tags (could be used as as.strings too
function strings(strList) {
  if (!strList) {
    return "'{}'";
  }
  return "ARRAY[" + strList.map(s => as.text(s)).join(", ") + "]::text[]";
}

const tags = strings; // alias for descriptiveness

// as.location
function location(location) {
  // TODO: escape all values of location to avoid injection attacks
  if (!location) {
    return "null";
  }
  let { label, lat, long, gmaps } = location;
  let name = as.text(label);
  lat = as.text(lat);
  long = as.text(long);
  let city = "''";
  let province = "''";
  let country = "''";
  gmaps.address_components.forEach(function(component) {
    if (component.types.includes("locality")) {
      city = as.text(component.long_name);
    } else if (component.types.includes("administrative_area_level_1")) {
      province = as.text(component.long_name); // could also be a state or territory
    } else if (component.types.includes("country")) {
      country = as.text(component.long_name);
    }
  });
  return `(${name}, '', '', ${city}, ${province}, ${country}, '', ${lat}, ${long})::geolocation`;
}

const as = Object.assign({}, pgp.as, {
  author,
  attachment,
  attachments,
  location,
  videos,
  number,
  strings,
  tags
});

const helpers = pgp.helpers;

module.exports = {
  db,
  sql,
  as,
  helpers
};<|MERGE_RESOLUTION|>--- conflicted
+++ resolved
@@ -62,38 +62,21 @@
 function attachments(url, title, size) {
   if (isArray(url)) {
     let atts = url;
-    return (
-      "ARRAY[" +
+    return "ARRAY[" +
       atts
-<<<<<<< HEAD
         .map(vid => {
           let url, title, size;
           if (isObject(vid)) {
             url = as.text(vid.url);
             title = as.text(vid.title ? vid.title : "");
             size = vid.size === undefined ? null : as.number(vid.size);
-            return `(${url}, ${title}, ${size})::attachment`;
+            return `(${url}, ${title}, ${size})`;
           } else {
             return `(${vid}, '', null)::attachment`;
           }
         })
-=======
-        .map(
-          att =>
-            ("(" +
-              as.text(att.url) +
-              ", " +
-              as.text(att.title ? att.title : "") +
-              ", " +
-              att.size ===
-              undefined
-              ? "null"
-              : as.number(att.size) + ")")
-        )
->>>>>>> 53f33733
         .join(", ") +
-      "]::attachment[]"
-    );
+      "]::attachment[]";
   }
   url = as.text(url ? url : "{}");
   title = as.text(title ? title : "");
@@ -108,8 +91,7 @@
 function videos(url, title) {
   if (isArray(url)) {
     let vids = url;
-    return (
-      "ARRAY[" +
+    return "ARRAY[" +
       vids
         .map(
           vid =>
@@ -120,8 +102,7 @@
             ")"
         )
         .join(", ") +
-      "]::video[]"
-    );
+      "]::video[]";
   }
   if (!url) {
     return "'{}'";
