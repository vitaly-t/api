const moment = require("moment");
const md5 = require("js-md5");
const aboutData = require("./data/about-data.js");
const socialTagsTemplate = require("./social-tags-template.js");
const sharedFieldOptions = require("./shared-field-options.js");

const LOCATION_FIELD_NAMES = [
  "address1",
  "address2",
  "city",
  "province",
  "postal_code",
  "country",
  "latitude",
  "longitude"
];

function toTitleCase(str) {
  return str.replace(
    /\w\S*/g,
    txt => txt.charAt(0).toUpperCase() + txt.substr(1).toLowerCase()
  );
}

function mapIdTitleToKeyValue(options) {
  if (!options) return null;
  return options.map(item => {
    return {
      key: item.id,
      value: item.title,
    };
  });
}

function currentUrl(req) {
  const path = req.originalUrl;
  const host = req.headers.host;
  return `https://${host}${path}`;
}

function getFirstPhotoUrl(article) {
  if (!article.photos) return;
  if (article.photos.length === 0) return;
  return article.photos[0].url;
}

<<<<<<< HEAD
function parseDMS(input) {
  // expects input formatted as "0° 0' 0" N,0° 0' 0" E"
  const parts = input.split(/[^\d\w\.]+/);
  return {
    latitude: convertDMSToDD(parts[0], parts[1], parts[2], parts[3]),
    longitude: convertDMSToDD(parts[4], parts[5], parts[6], parts[7]),
  };
}

function convertDMSToDD(degrees, minutes, seconds, direction) {
  let dd = Number(degrees) + Number(minutes) / 60 + Number(seconds) / (60 * 60);

  if (direction === "S" || direction === "W") {
    dd = dd * -1;
  } // Don't do anything for N or E
  return dd;
}

const i18n = (key, context) => context && context.data && context.data.root.__(key);

=======
>>>>>>> 077d7e57
module.exports = {
  // transalation helpers
  label: (name, context) => i18n(`${name}_label`, context),

  info: (name, context) => i18n(`${name}_info`, context),

  instructional: (name, context) => i18n(`${name}_instructional`, context),

  placeholder: (name, context) => i18n(`${name}_placeholder`, context),

  t: (key, context) => i18n(key, context),

  isSelectedLanguage: (lang, context) => {
    if (context && context.data && context.data.root) {
      return lang === context.data.root.req.cookies.locale;
    }
  },

  getArticleOptions: (staticText, name) => {
    // has_components and is_component_of fields use the cases options
    // uses mapIdTitleToKeyValue function to map id/title keys to key/value keys
    if (name === "has_components" || name === "is_component_of") {
      return mapIdTitleToKeyValue(staticText["cases"]);
    } else if (name === "specific_methods_tools_techniques") {
      return mapIdTitleToKeyValue(staticText["methods"]);
    } else if (name === "primary_organizer") {
      return mapIdTitleToKeyValue(staticText["organizations"]);
    } else {
      return staticText[name];
    }
  },

  linkSetPlaceholder: (name, attr, context) => {
    return i18n(`${name}_${attr}_placeholder`, context);
  },

  linkSetLabel: (name, attr, context) => {
    return i18n(`${name}_${attr}_label`, context);
  },

  linkSetInstructional: (name, attr, context) => {
    return i18n(`${name}_${attr}_instructional`, context);
  },

  // article helpers
  isEmptyArray: (article, name) => {
    const value = article[name];
    if (value && value.constructor === Array) {
      return value.length === 0;
    }
  },

  isArray: (article, name) => {
    const value = article[name];
    return value && value.constructor === Array;
  },

  getArticleSelectValue: (article, name) => {
    if (!article[name]) return null;

    // some article select fields have values like  { key: "value"},
    // and others like for impact_evidence and formal_evaluation have a
    // string like "value" which represents the key

    let key;
    if(article[name].key) {
      key = article[name].key
    } else {
      key = article[name];
    }

    const selectedItemInArray = sharedFieldOptions[name].filter(options => options.key === key);
    if (selectedItemInArray.length > 0) {
      if (selectedItemInArray[0].value !== "") {
        return selectedItemInArray[0].value;
      }
    }
  },

  getArticleSelectKey: (article, name) => {
    if (!article[name]) return;
    if (article[name].hasOwnProperty("key")) {
      return article[name].key;
    } else if (article[name].hasOwnProperty("id")) {
      return article[name].id;
    } else {
      return article[name];
    }
  },

  getvalue: (article, name) => {
    const item = article[name];
    if (!item) return;

    if (item.hasOwnProperty("value")) {
      // if the item is an object with a value key, return that
      return item.value;
    } else if (!item.hasOwnProperty("value") && item.hasOwnProperty("key")) {
      // if the item doesn't not have a value and has a key, return the key
      return item.key;
    } else {
      // otherwise just return the item
      return item;
    }
  },

  hasValue: (article, name) => {
    if (!article){
      return 'undefined ' + name;
    }
    const item = article[name];

    // potential falsey values
    // null
    // ""
    // []
    // { "value": "" }

    return (
      item !== null &&
      item !== "" &&
      !(item.hasOwnProperty("length") && item.length === 0) &&
      !(item.hasOwnProperty("value") && item.value === "")
    );
  },

  getKey: (article, name) => {
    if (article[name]) {
      return article[name].key;
    }
  },

  getArticleListKey: (article, name, key) => {
    return article[name] && article[name][key];
  },

  isSelectedInArray: (article, name, optionKey) => {
    const options = article[name];
    if (options && options.length > 0) {
      return options.find(item => {
        return item && item.key === optionKey;
      });
    }
  },

  isSelected: (article, name, optionKey) => {
    const options = article[name];
    if (options) {
      return options.key === optionKey;
    }
  },

  getOptions: (article, name) => {
    return article[name];
  },

  getLinkSetValue(article, name, index, attr) {
    if (!article[name]) return;
    if (!article[name][index]) return;
    return article[name][index][attr];
  },

  linkSetFieldName(name, index, attr) {
    return `${name}[${index}][${attr}]`;
  },

  moment(date, format) {
    return moment(date).format(format);
  },

  formatDate(article, name, format) {
    if (article[name] && article[name] !== "") {
      return moment(article[name]).format(format);
    }
  },

  getCaseEditSubmitType(req) {
    if (req.query.full === "1") {
      return "full";
    } else {
      return "quick";
    }
  },

  shareLink(type, article, req) {
    const url = currentUrl(req);
    const title = article.title;
    const shareUrls = {
      facebook: `https://www.facebook.com/sharer/sharer.php?u=${url}`,
      twitter: `https://twitter.com/home?status=${title} - ${url}`,
      linkedIn: `https://www.linkedin.com/shareArticle?mini=true&url=${url}&title=${title}`,
    };
    return shareUrls[type];
  },

  hasPhoto(article) {
    return article.photos && article.photos.length > 0;
  },

  getFirstPhotoUrl(article) {
    return getFirstPhotoUrl(article);
  },

  isReaderPage(params) {
    return params && params.view && params.view === "view";
  },

  socialTagsTemplate(article, req) {
    if (!article) return;

    const url = currentUrl(req);
    const title = article.title;
    const description = article.description;
    const imageUrl = getFirstPhotoUrl(article);

    return socialTagsTemplate(title, description, url, imageUrl);
  },

  articleDataTitle(article) {
    return toTitleCase(article.type + " Data");
  },

  // search layout helpers
  cardLayoutType(req) {
    const defaultLayoutType = "grid";
    const type = req.query && req.query.layout;
    return type ? type : defaultLayoutType;
  },

  // pagination helpers
  paginationNumResults(cards, req) {
    const pageNum = parseInt(req.query.page);
    if (pageNum > 1) {
      return `${cards.length * (pageNum - 1) + 1} - ${cards.length * pageNum}`;
    } else {
      return "1 - " + cards.length;
    }
  },

  getCurrentPage(req) {
    if (req.query && req.query.page) {
      return req.query.page;
    } else {
      return 1;
    }
  },

  getPrevPageNum(req) {
    const currentPageNum = req.query && req.query.page;
    if (currentPageNum) {
      return parseInt(currentPageNum) - 1;
    } else {
      return 1;
    }
  },

  getNextPageNum(req, totalPages) {
    const currentPageNum = req.query && parseInt(req.query.page) || 1;
    if (currentPageNum !== parseInt(totalPages)) {
      return currentPageNum + 1;
    } else {
      return totalPages;
    }
  },

  // tab helpers
  isTabActive(req, tabName) {
    const tabParam = req.query && req.query.selectedCategory;
    // this is kind of hacky -- this will break in the case that when
    // have a default tab with the same name as a non-default tab on another page.
    // tab-contributions is default tab on /user/{id} (user-view)
    // tab-all is default tab on / (home-search)
    const defaultTabs = ['contributions', 'all'];
    // if there is no param, make default tab active
    if ((!tabParam && defaultTabs.indexOf(tabName) > -1) || tabParam === tabName) {
      return "checked";
    }
  },

  getHomeTabs(context) {
    return [
      { title: i18n("All", context), key: "all" },
      { title: i18n("Cases", context), key: "case" },
      { title: i18n("Methods", context), key: "method" },
      { title: i18n("Organizations", context), key: "organizations" },
    ];
  },

  getUserTabs(context) {
    return [
      { title: i18n("Contributions", context), key: "contributions" },
      { title: i18n("Bookmarks", context), key: "bookmarks" },
    ];
  },

  isSelectedUserTab(req, category) {
    const defaultTab = "contributions";
    if (req.query.selectedCategory) {
      return req.query.selectedCategory === category;
    } else if (category === defaultTab) {
      return true;
    }
  },

  isSelectedHomeTab(req, category) {
    const defaultTab = "all";
    if (req.query.selectedCategory) {
      return req.query.selectedCategory === category;
    } else if (category === defaultTab) {
      return true;
    }
  },

  // location helpers
  hasLocationData(article) {
    let hasLocationData = false;
    LOCATION_FIELD_NAMES.forEach((fieldName) => {
      if (article[fieldName]) {
        hasLocationData = true;
      }
    });
    return hasLocationData;
  },

  getLocationValue(article) {
    const locationValues = LOCATION_FIELD_NAMES.map(field => {
      if (field !== "latitude" && field !== "longitude") {
        return article[field];
      }
    }).filter(field => field);

    return locationValues.join(", ");
  },

  locationFieldNames() {
    return LOCATION_FIELD_NAMES;
  },

  // user profile
  getInitials(username) {
    if (!username) return;

    let initials = "";
    const splitUsername = username.split(" ");

    if (splitUsername.length > 1) {
      // if there are 2 names in the string, extract each first letter
      initials = splitUsername[0].charAt(0) + splitUsername[1].charAt(0);
    } else {
      // otherwise just use the first letter of the string
      initials = username.charAt(0);
    }

    return initials.toUpperCase();
  },

  isProfileOwner(user, profile) {
    if (!user || !profile) return false;

    return user.id === profile.id;
  },

  getGravatarUrl(email) {
    if (!email) return;

    const emailHash = md5(email);
    return `https://www.gravatar.com/avatar/${emailHash}`;
  },

  getContributionsForProfile(profile) {
    const contributionTypes = ["cases", "methods", "organizations"];
    // merge all article types into 1 array
    let allContributions = [];
    contributionTypes.forEach(type => {
      allContributions = allContributions.concat(profile[type]);
    });
    return allContributions;
  },

  // utilities
  currentUrl(req) {
    return currentUrl(req);
  },

  isNewView(req) {
    const baseUrls = ["/case", "/method", "/organization"];
    return baseUrls.includes(req.baseUrl) &&
      req.path.indexOf("new") === 1;
  },

  isEditView(req) {
    const baseUrls = ["/case", "/method", "/organization", "/user"];
    return baseUrls.includes(req.baseUrl) && req.path.indexOf("edit") >= 0;
  },

  isReaderView(req) {
    const baseUrls = ["/case", "/method", "/organization"];
    return baseUrls.includes(req.baseUrl) &&
      req.path.indexOf("edit") === -1 &&
      req.path.indexOf("new") !== 1;
  },

  isHomeSearchView(req) {
    return req.path === "/";
  },

  isUserView(req) {
    return req.baseUrl === "/user" && req.path.indexOf("edit") === -1;
  },

  toUpperCase(text) {
    return text.toUpperCase();
  },

  getRandomKey() {
    return parseInt(Math.random() * Math.random() * 1000000, 10);
  },

  isEqual(arg1, arg2) {
    return arg1 === arg2;
  },

  sanitizeName(name) {
    if (!name) return;
    // if name contains @, assume it's an email address, and strip the domain
    // so we are not sharing email address' publicly
    const atSymbolIndex = name.indexOf("@");
    if (atSymbolIndex > 0) {
      return name.substr(0, atSymbolIndex);
    } else {
      return name;
    }
  },

  // data
  getPartnersData() {
    return aboutData.partners;
  },

  getCommitteesData() {
    return aboutData.committees;
  },

  getStaffMembers() {
    return aboutData.staff.members;
  },

  getYearFromDate(date, format) {
    return moment(date).year();
  },
};<|MERGE_RESOLUTION|>--- conflicted
+++ resolved
@@ -44,29 +44,8 @@
   return article.photos[0].url;
 }
 
-<<<<<<< HEAD
-function parseDMS(input) {
-  // expects input formatted as "0° 0' 0" N,0° 0' 0" E"
-  const parts = input.split(/[^\d\w\.]+/);
-  return {
-    latitude: convertDMSToDD(parts[0], parts[1], parts[2], parts[3]),
-    longitude: convertDMSToDD(parts[4], parts[5], parts[6], parts[7]),
-  };
-}
-
-function convertDMSToDD(degrees, minutes, seconds, direction) {
-  let dd = Number(degrees) + Number(minutes) / 60 + Number(seconds) / (60 * 60);
-
-  if (direction === "S" || direction === "W") {
-    dd = dd * -1;
-  } // Don't do anything for N or E
-  return dd;
-}
-
 const i18n = (key, context) => context && context.data && context.data.root.__(key);
 
-=======
->>>>>>> 077d7e57
 module.exports = {
   // transalation helpers
   label: (name, context) => i18n(`${name}_label`, context),
