const moment = require("moment");
const faqContent = require("./faq-content.js");
const socialTagsTemplate = require("./social-tags-template.js");

function mapIdTitleToKeyValue(options) {
  if (!options) return null;
  return options.map(item => {
    return {
      key: item.id,
      value: item.title,
    };
  });
}

function staticTextValue(staticText, name, type = null) {
  let key;
  if (type) {
    key = `${name}_${type}`;
  } else {
    key = name;
  }

  if (staticText.labels) {
    return staticText.labels[key] || key;
  } else {
    // this makes the static keys work on the reader view for now
    // since the format is different from the edit view
    return staticText[key] || key;
  }
}

function currentUrl(req) {
  const path = req.originalUrl;
  const host = req.headers.host;
  return `https://${host}${path}`;
}

function getFirstPhotoUrl(article) {
  if (!article.photos) return;
  if (article.photos.length === 0) return;
  return article.photos[0].url;
}

function parseDMS(input) {
  // expects input formatted as "0° 0' 0" N,0° 0' 0" E"
  const parts = input.split(/[^\d\w\.]+/);
  return {
    latitude: convertDMSToDD(parts[0], parts[1], parts[2], parts[3]),
    longitude: convertDMSToDD(parts[4], parts[5], parts[6], parts[7]),
  };
}

function convertDMSToDD(degrees, minutes, seconds, direction) {
  let dd = Number(degrees) + Number(minutes) / 60 + Number(seconds) / (60 * 60);

  if (direction === "S" || direction === "W") {
    dd = dd * -1;
  } // Don't do anything for N or E
  return dd;
}

module.exports = {
  // transalation helpers
  label: (staticText, name) => staticTextValue(staticText, name, "label"),

  info: (staticText, name) => staticTextValue(staticText, name, "info"),

  instructional: (staticText, name) =>
    staticTextValue(staticText, name, "instructional"),

  placeholder: (staticText, name) =>
    staticTextValue(staticText, name, "placeholder"),

  staticText: (staticText, name) => staticTextValue(staticText, name),

  getStaticOptions: (staticText, name) => {
    // has_components and is_component_of fields use the cases options
    // uses mapIdTitleToKeyValue function to map id/title keys to key/value keys
    if (name === "has_components" || name === "is_component_of") {
      return mapIdTitleToKeyValue(staticText["cases"]);
    } else if (name === "specific_methods_tools_techniques") {
      return mapIdTitleToKeyValue(staticText["methods"]);
    } else {
      return staticText[name];
    }
  },

  linkSetPlaceholder(staticText, name, attr) {
    return staticTextValue(staticText, `${name}_${attr}`, "placeholder");
  },

  linkSetLabel(staticText, name, attr) {
    return staticTextValue(staticText, `${name}_${attr}`, "label");
  },

  linkSetInstructional(staticText, name, attr) {
    return staticTextValue(staticText, `${name}_${attr}`, "instructional");
  },

  // article helpers
  isEmptyArray: (article, name) => {
    const value = article[name];
    if (value && value.constructor === Array) {
      return value.length === 0;
    }
  },

  isArray: (article, name) => {
    const value = article[name];
    return value && value.constructor === Array;
  },

  getvalue: (article, name) => {
    const item = article[name];
    if (item && item.hasOwnProperty("value")) {
      // if the item is an object with a value key, return that
      return item.value;
    } else {
      // otherwise just return the item
      return item;
    }
  },

  hasValue: (article, name) => {
    if (!article){
      return 'undefined ' + name;
    }
    const item = article[name];

    // potential falsey values
    // null
    // ""
    // []
    // { "value": "" }

    return (
      item !== null &&
      item !== "" &&
      !(item.hasOwnProperty("length") && item.length === 0) &&
      !(item.hasOwnProperty("value") && item.value === "")
    );
  },

  getKey: (article, name) => {
    if (article[name]) {
      return article[name].key;
    }
  },

  getArticleKey: (article, name, key) => {
    return article[name] && article[name][key];
  },

  isSelectedInArray: (article, name, optionKey) => {
    const options = article[name];
    if (options && options.length > 0) {
      return options.find(item => {
        return item.key === optionKey;
      });
    }
  },

  isSelected: (article, name, optionKey) => {
    const options = article[name];
    if (options) {
      return options.key === optionKey;
    }
  },

  getOptions: (article, name) => {
    return article[name];
  },

  getLinkSetValue(article, name, index, attr) {
    if (!article[name]) return;
    if (!article[name][index]) return;
    return article[name][index][attr];
  },

  linkSetFieldName(name, index, attr) {
    return `${name}[${index}][${attr}]`;
  },

  formatDate(article, name, format) {
    return moment(article[name]).format(format);
  },

  getCaseEditSubmitType(req) {
    if (req.query.full === "1") {
      return "full";
    } else {
      return "quick";
    }
  },

  shareLink(type, req) {
    const url = currentUrl(req);

    const shareUrls = {
      facebook: `https://www.facebook.com/sharer/sharer.php?u=${url}`,
      twitter: `https://twitter.com/home?status=${url}`,
      linkedIn: `https://www.linkedin.com/shareArticle?mini=true&url=${url}`,
    };
    return shareUrls[type];
  },

  hasPhoto(article) {
    return article.photos && article.photos.length > 0;
  },

  getFirstPhotoUrl(article) {
    return getFirstPhotoUrl(article);
  },

  isReaderPage(params) {
<<<<<<< HEAD
    return params && params.view && params.view === "view";
=======
    return params && params.view === "view";
>>>>>>> 4a334528
  },

  socialTagsTemplate(article, req) {
    if (!article) return;

    const url = currentUrl(req);
    const title = article.title;
    const description = article.description;
    const imageUrl = getFirstPhotoUrl(article);

    return socialTagsTemplate(title, description, url, imageUrl);
  },

  // search layout helpers
  cardLayoutType(req) {
    const defaultLayoutType = "grid";
    const type = req.query && req.query.layout;
    return type ? type : defaultLayoutType;
  },

  // pagination helpers
  paginationNumResults(cards, req) {
    const pageNum = parseInt(req.query.page);
    if (pageNum > 1) {
      return `${cards.length * (pageNum - 1) + 1} - ${cards.length * pageNum}`;
    } else {
      return "1 - " + cards.length;
    }
  },

  getCurrentPage(req) {
    if (req.query && req.query.page) {
      return req.query.page;
    } else {
      return 1;
    }
  },

  getPrevPageNum(req) {
    const currentPageNum = req.query && req.query.page;
    if (currentPageNum) {
      return parseInt(currentPageNum) - 1;
    } else {
      return 1;
    }
  },

  getNextPageNum(req, totalPages) {
    const currentPageNum = req.query && req.query.page;
    if (currentPageNum && parseInt(currentPageNum) !== parseInt(totalPages)) {
      return parseInt(currentPageNum) + 1;
    } else {
      return totalPages;
    }
  },

  // tab helpers
  isTabActive(req, tabName) {
    const tabParam = req.query && req.query.tab;
    // if there is no param, make tab-all active
    if ((!tabParam && tabName === "tab-all") || tabParam === tabName) {
      return "checked";
    }
  },

  // location helpers
  parseLatLng(latitude, longitude) {
    const coords = parseDMS(`${latitude},${longitude}`);
    return `${coords.latitude},${coords.longitude}`;
  },

  // utilities
  currentUrl(req) {
    return currentUrl(req);
  },

  getFaqContent() {
    // todo: get this as translated text from the server
    return faqContent;
  },

  toUpperCase(text) {
    return text.toUpperCase();
  },
};<|MERGE_RESOLUTION|>--- conflicted
+++ resolved
@@ -213,11 +213,7 @@
   },
 
   isReaderPage(params) {
-<<<<<<< HEAD
     return params && params.view && params.view === "view";
-=======
-    return params && params.view === "view";
->>>>>>> 4a334528
   },
 
   socialTagsTemplate(article, req) {
