const moment = require("moment");
const md5 = require("js-md5");
const faqContent = require("./faq-content.js");
const aboutData = require("./data/about-data.js");
const contentTypesData = require("./data/content-types-data.js");
const socialTagsTemplate = require("./social-tags-template.js");

function toTitleCase(str) {
  return str.replace(
    /\w\S*/g,
    txt => txt.charAt(0).toUpperCase() + txt.substr(1).toLowerCase()
  );
}

function mapIdTitleToKeyValue(options) {
  if (!options) return null;
  return options.map(item => {
    return {
      key: item.id,
      value: item.title,
    };
  });
}

function staticTextValue(staticText, key, type = null) {
  let newKey;
  if (type) {
    newKey = `${key}_${type}`;
  } else {
    newKey = key;
  }

  if (!staticText) {
    return newKey;
  } else if (staticText.labels) {
    return staticText.labels[newKey] || newKey;
  } else {
    // this makes the static keys work on the reader view for now
    // since the format is different from the edit view
    return staticText[newKey] || newKey;
  }
}

function currentUrl(req) {
  const path = req.originalUrl;
  const host = req.headers.host;
  return `https://${host}${path}`;
}

function getFirstPhotoUrl(article) {
  if (!article.photos) return;
  if (article.photos.length === 0) return;
  return article.photos[0].url;
}

function parseDMS(input) {
  // expects input formatted as "0° 0' 0" N,0° 0' 0" E"
  const parts = input.split(/[^\d\w\.]+/);
  return {
    latitude: convertDMSToDD(parts[0], parts[1], parts[2], parts[3]),
    longitude: convertDMSToDD(parts[4], parts[5], parts[6], parts[7]),
  };
}

function convertDMSToDD(degrees, minutes, seconds, direction) {
  let dd = Number(degrees) + Number(minutes) / 60 + Number(seconds) / (60 * 60);

  if (direction === "S" || direction === "W") {
    dd = dd * -1;
  } // Don't do anything for N or E
  return dd;
}

module.exports = {
  // transalation helpers
  label: (staticText, name) => staticTextValue(staticText, name, "label"),

  info: (staticText, name) => staticTextValue(staticText, name, "info"),

  instructional: (staticText, name) =>
    staticTextValue(staticText, name, "instructional"),

  placeholder: (staticText, name) =>
    staticTextValue(staticText, name, "placeholder"),

  t: (staticText, key) => staticTextValue(staticText, key),

  getArticleOptions: (staticText, name) => {
    // has_components and is_component_of fields use the cases options
    // uses mapIdTitleToKeyValue function to map id/title keys to key/value keys
    if (name === "has_components" || name === "is_component_of") {
      return mapIdTitleToKeyValue(staticText["cases"]);
    } else if (name === "specific_methods_tools_techniques") {
      return mapIdTitleToKeyValue(staticText["methods"]);
    } else {
      return staticText[name];
    }
  },

  linkSetPlaceholder(staticText, name, attr) {
    return staticTextValue(staticText, `${name}_${attr}`, "placeholder");
  },

  linkSetLabel(staticText, name, attr) {
    return staticTextValue(staticText, `${name}_${attr}`, "label");
  },

  linkSetInstructional(staticText, name, attr) {
    return staticTextValue(staticText, `${name}_${attr}`, "instructional");
  },

  // article helpers
  isEmptyArray: (article, name) => {
    const value = article[name];
    if (value && value.constructor === Array) {
      return value.length === 0;
    }
  },

  isArray: (article, name) => {
    const value = article[name];
    return value && value.constructor === Array;
  },

  getvalue: (article, name) => {
    const item = article[name];
    if (item && item.hasOwnProperty("value")) {
      // if the item is an object with a value key, return that
      return item.value;
    } else {
      // otherwise just return the item
      return item;
    }
  },

  hasValue: (article, name) => {
    if (!article){
      return 'undefined ' + name;
    }
    const item = article[name];

    // potential falsey values
    // null
    // ""
    // []
    // { "value": "" }

    return (
      item !== null &&
      item !== "" &&
      !(item.hasOwnProperty("length") && item.length === 0) &&
      !(item.hasOwnProperty("value") && item.value === "")
    );
  },

  getKey: (article, name) => {
    if (article[name]) {
      return article[name].key;
    }
  },

  getArticleKey: (article, name, key) => {
    return article[name] && article[name][key];
  },

  isSelectedInArray: (article, name, optionKey) => {
    const options = article[name];
    if (options && options.length > 0) {
      return options.find(item => {
        return item.key === optionKey;
      });
    }
  },

  isSelected: (article, name, optionKey) => {
    const options = article[name];
    if (options) {
      return options.key === optionKey;
    }
  },

  getOptions: (article, name) => {
    return article[name];
  },

  getLinkSetValue(article, name, index, attr) {
    if (!article[name]) return;
    if (!article[name][index]) return;
    return article[name][index][attr];
  },

  linkSetFieldName(name, index, attr) {
    return `${name}[${index}][${attr}]`;
  },

  moment(date, format) {
    return moment(date).format(format);
  },

  formatDate(article, name, format) {
    return moment(article[name]).format(format);
  },

  getCaseEditSubmitType(req) {
    if (req.query.full === "1") {
      return "full";
    } else {
      return "quick";
    }
  },

  shareLink(type, article, req) {
    const url = currentUrl(req);
    const title = article.title;
    const shareUrls = {
      facebook: `https://www.facebook.com/sharer/sharer.php?u=${url}`,
      twitter: `https://twitter.com/home?status=${title} - ${url}`,
      linkedIn: `https://www.linkedin.com/shareArticle?mini=true&url=${url}&title=${title}`,
    };
    return shareUrls[type];
  },

  hasPhoto(article) {
    return article.photos && article.photos.length > 0;
  },

  getFirstPhotoUrl(article) {
    return getFirstPhotoUrl(article);
  },

  isReaderPage(params) {
    return params && params.view && params.view === "view";
  },

  socialTagsTemplate(article, req) {
    if (!article) return;

    const url = currentUrl(req);
    const title = article.title;
    const description = article.description;
    const imageUrl = getFirstPhotoUrl(article);

    return socialTagsTemplate(title, description, url, imageUrl);
  },

  articleDataTitle(article) {
    return toTitleCase(article.type + " Data");
  },

  // search layout helpers
  cardLayoutType(req) {
    const defaultLayoutType = "grid";
    const type = req.query && req.query.layout;
    return type ? type : defaultLayoutType;
  },

  // pagination helpers
  paginationNumResults(cards, req) {
    const pageNum = parseInt(req.query.page);
    if (pageNum > 1) {
      return `${cards.length * (pageNum - 1) + 1} - ${cards.length * pageNum}`;
    } else {
      return "1 - " + cards.length;
    }
  },

  getCurrentPage(req) {
    if (req.query && req.query.page) {
      return req.query.page;
    } else {
      return 1;
    }
  },

  getPrevPageNum(req) {
    const currentPageNum = req.query && req.query.page;
    if (currentPageNum) {
      return parseInt(currentPageNum) - 1;
    } else {
      return 1;
    }
  },

  getNextPageNum(req, totalPages) {
    const currentPageNum = req.query && parseInt(req.query.page) || 1;
    if (currentPageNum !== parseInt(totalPages)) {
      return currentPageNum + 1;
    } else {
      return totalPages;
    }
  },

  // tab helpers
  isTabActive(req, tabName) {
    const tabParam = req.query && req.query.selectedCategory;
    // this is kind of hacky -- this will break in the case that when
    // have a default tab with the same name as a non-default tab on another page.
    // tab-contributions is default tab on /user/{id} (user-view)
    // tab-all is default tab on / (home-search)
    const defaultTabs = ['contributions', 'all'];
    // if there is no param, make default tab active
    if ((!tabParam && defaultTabs.indexOf(tabName) > -1) || tabParam === tabName) {
      return "checked";
    }
  },

  getHomeTabs() {
    return [
      { title: "All", key: "all" },
      { title: "Cases", key: "case" },
      { title: "Methods", key: "method" },
      { title: "Organizations", key: "organizations" },
    ];
  },

  getUserTabs() {
    return [
      { title: "Contributions", key: "contributions" },
      { title: "Bookmarks", key: "bookmarks" },
    ];
  },

  isSelectedUserTab(req, category) {
    const defaultTab = "contributions";
    if (req.query.selectedCategory) {
      return req.query.selectedCategory === category;
    } else if (category === defaultTab) {
      return true;
    }
  },

  isSelectedHomeTab(req, category) {
    const defaultTab = "all";
    if (req.query.selectedCategory) {
      return req.query.selectedCategory === category;
    } else if (category === defaultTab) {
      return true;
    }
  },

  // location helpers
  parseLatLng(latitude, longitude) {
    const coords = parseDMS(`${latitude},${longitude}`);
    return `${coords.latitude},${coords.longitude}`;
  },

  locationFieldNames() {
    return [
      "address1",
      "address2",
      "city",
      "province",
      "postal_code",
      "country",
      "latitude",
      "longitude"
    ];
  },

  // user profile
  getInitials(username) {
    if (!username) return;
<<<<<<< HEAD
=======

>>>>>>> ef4bb0d2
    let initials = "";
    const splitUsername = username.split(" ");

    if (splitUsername.length > 1) {
      // if there are 2 names in the string, extract each first letter
      initials = splitUsername[0].charAt(0) + splitUsername[1].charAt(0);
    } else {
      // otherwise just use the first letter of the string
      initials = username.charAt(0);
    }

    return initials.toUpperCase();
  },

  isProfileOwner(user, profile) {
    if (!user || !profile) return false;

    return user.id === profile.id;
  },

  getGravatarUrl(email) {
    if (!email) return;

    const emailHash = md5(email);
    return `https://www.gravatar.com/avatar/${emailHash}`;
  },

  getContributionsForProfile(profile) {
    const contributionTypes = ["cases", "methods", "organizations"];
    // merge all article types into 1 array
    let allContributions = [];
    contributionTypes.forEach(type => {
      allContributions = allContributions.concat(profile[type]);
    });
    return allContributions;
  },

  // utilities
  currentUrl(req) {
    return currentUrl(req);
  },

  isEditView(req) {
    const baseUrls = ["/case", "/method", "/organization", "/user"];
    return baseUrls.includes(req.baseUrl) && req.path.indexOf("edit") >= 0;
  },

  isReaderView(req) {
    const baseUrls = ["/case", "/method", "/organization"];
    return baseUrls.includes(req.baseUrl) && req.path.indexOf("edit") === -1;
  },

  isHomeSearchView(req) {
    return req.path === "/";
  },

  isUserView(req) {
    return req.baseUrl === "/user" && req.path.indexOf("edit") === -1;
  },

  getFaqContent() {
    // todo: get this as translated text from the server
    return faqContent;
  },

  toUpperCase(text) {
    return text.toUpperCase();
  },

  getRandomKey() {
    return parseInt(Math.random() * Math.random() * 1000000, 10);
  },

  isEqual(arg1, arg2) {
    return arg1 === arg2;
  },

  sanitizeName(name) {
    // if name contains @, assume it's an email address, and strip the domain
    // so we are not sharing email address' publicly
    const atSymbolIndex = name.indexOf("@");
    if (atSymbolIndex > 0) {
      return name.substr(0, atSymbolIndex);
    } else {
      return name;
    }
  },

  // data
  getPartnersData() {
    return aboutData.partners;
  },

  getCommitteesData() {
    return aboutData.committees;
  },

  getStaffMembers() {
    return aboutData.staff.members;
  },

  getContentTypeData() {
    return contentTypesData;
  },

  getYearFromDate(date, format) {
    return moment(date).year();
  },
};<|MERGE_RESOLUTION|>--- conflicted
+++ resolved
@@ -360,10 +360,7 @@
   // user profile
   getInitials(username) {
     if (!username) return;
-<<<<<<< HEAD
-=======
-
->>>>>>> ef4bb0d2
+
     let initials = "";
     const splitUsername = username.split(" ");
 
