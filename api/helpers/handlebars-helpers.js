const moment = require("moment");
const md5 = require("js-md5");
const faqContent = require("./faq-content.js");
const aboutData = require("./data/about-data.js");
const contentTypesData = require("./data/content-types-data.js");
const socialTagsTemplate = require("./social-tags-template.js");

const LOCATION_FIELD_NAMES = [
  "address1",
  "address2",
  "city",
  "province",
  "postal_code",
  "country",
  "latitude",
  "longitude"
];

function toTitleCase(str) {
  return str.replace(
    /\w\S*/g,
    txt => txt.charAt(0).toUpperCase() + txt.substr(1).toLowerCase()
  );
}

function mapIdTitleToKeyValue(options) {
  if (!options) return null;
  return options.map(item => {
    return {
      key: item.id,
      value: item.title,
    };
  });
}

function staticTextValue(staticText, key, type = null) {
  let newKey;
  if (type) {
    newKey = `${key}_${type}`;
  } else {
    newKey = key;
  }

  if (!staticText) {
    return newKey;
  } else if (staticText.labels) {
    return staticText.labels[newKey] || newKey;
  } else {
    // this makes the static keys work on the reader view for now
    // since the format is different from the edit view
    return staticText[newKey] || newKey;
  }
}

function currentUrl(req) {
  const path = req.originalUrl;
  const host = req.headers.host;
  return `https://${host}${path}`;
}

function getFirstPhotoUrl(article) {
  if (!article.photos) return;
  if (article.photos.length === 0) return;
  return article.photos[0].url;
}

module.exports = {
  // transalation helpers
  label: (staticText, name) => staticTextValue(staticText, name, "label"),

  info: (staticText, name) => staticTextValue(staticText, name, "info"),

  instructional: (staticText, name) =>
    staticTextValue(staticText, name, "instructional"),

  placeholder: (staticText, name) =>
    staticTextValue(staticText, name, "placeholder"),

  t: (staticText, key) => staticTextValue(staticText, key),

  getArticleOptions: (staticText, name) => {
    // has_components and is_component_of fields use the cases options
    // uses mapIdTitleToKeyValue function to map id/title keys to key/value keys
    if (name === "has_components" || name === "is_component_of") {
      return mapIdTitleToKeyValue(staticText["cases"]);
    } else if (name === "specific_methods_tools_techniques") {
      return mapIdTitleToKeyValue(staticText["methods"]);
    } else {
      return staticText[name];
    }
  },

  linkSetPlaceholder(staticText, name, attr) {
    return staticTextValue(staticText, `${name}_${attr}`, "placeholder");
  },

  linkSetLabel(staticText, name, attr) {
    return staticTextValue(staticText, `${name}_${attr}`, "label");
  },

  linkSetInstructional(staticText, name, attr) {
    return staticTextValue(staticText, `${name}_${attr}`, "instructional");
  },

  // article helpers
  isEmptyArray: (article, name) => {
    const value = article[name];
    if (value && value.constructor === Array) {
      return value.length === 0;
    }
  },

  isArray: (article, name) => {
    const value = article[name];
    return value && value.constructor === Array;
  },

  getvalue: (article, name) => {
    const item = article[name];
    if (item && item.hasOwnProperty("value")) {
      // if the item is an object with a value key, return that
      return item.value;
    } else {
      // otherwise just return the item
      return item;
    }
  },

  hasValue: (article, name) => {
    if (!article){
      return 'undefined ' + name;
    }
    const item = article[name];

    // potential falsey values
    // null
    // ""
    // []
    // { "value": "" }

    return (
      item !== null &&
      item !== "" &&
      !(item.hasOwnProperty("length") && item.length === 0) &&
      !(item.hasOwnProperty("value") && item.value === "")
    );
  },

  getKey: (article, name) => {
    if (article[name]) {
      return article[name].key;
    }
  },

  getArticleKey: (article, name, key) => {
    return article[name] && article[name][key];
  },

  isSelectedInArray: (article, name, optionKey) => {
    const options = article[name];
    if (options && options.length > 0) {
      return options.find(item => {
        return item.key === optionKey;
      });
    }
  },

  isSelected: (article, name, optionKey) => {
    const options = article[name];
    if (options) {
      return options.key === optionKey;
    }
  },

  getOptions: (article, name) => {
    return article[name];
  },

  getLinkSetValue(article, name, index, attr) {
    if (!article[name]) return;
    if (!article[name][index]) return;
    return article[name][index][attr];
  },

  linkSetFieldName(name, index, attr) {
    return `${name}[${index}][${attr}]`;
  },

  moment(date, format) {
    return moment(date).format(format);
  },

  formatDate(article, name, format) {
    if (article[name] && article[name] !== "") {
      return moment(article[name]).format(format);
    }
  },

  getCaseEditSubmitType(req) {
    if (req.query.full === "1") {
      return "full";
    } else {
      return "quick";
    }
  },

  shareLink(type, article, req) {
    const url = currentUrl(req);
    const title = article.title;
    const shareUrls = {
      facebook: `https://www.facebook.com/sharer/sharer.php?u=${url}`,
      twitter: `https://twitter.com/home?status=${title} - ${url}`,
      linkedIn: `https://www.linkedin.com/shareArticle?mini=true&url=${url}&title=${title}`,
    };
    return shareUrls[type];
  },

  hasPhoto(article) {
    return article.photos && article.photos.length > 0;
  },

  getFirstPhotoUrl(article) {
    return getFirstPhotoUrl(article);
  },

  isReaderPage(params) {
    return params && params.view && params.view === "view";
  },

  socialTagsTemplate(article, req) {
    if (!article) return;

    const url = currentUrl(req);
    const title = article.title;
    const description = article.description;
    const imageUrl = getFirstPhotoUrl(article);

    return socialTagsTemplate(title, description, url, imageUrl);
  },

  articleDataTitle(article) {
    return toTitleCase(article.type + " Data");
  },

  // search layout helpers
  cardLayoutType(req) {
    const defaultLayoutType = "grid";
    const type = req.query && req.query.layout;
    return type ? type : defaultLayoutType;
  },

  // pagination helpers
  paginationNumResults(cards, req) {
    const pageNum = parseInt(req.query.page);
    if (pageNum > 1) {
      return `${cards.length * (pageNum - 1) + 1} - ${cards.length * pageNum}`;
    } else {
      return "1 - " + cards.length;
    }
  },

  getCurrentPage(req) {
    if (req.query && req.query.page) {
      return req.query.page;
    } else {
      return 1;
    }
  },

  getPrevPageNum(req) {
    const currentPageNum = req.query && req.query.page;
    if (currentPageNum) {
      return parseInt(currentPageNum) - 1;
    } else {
      return 1;
    }
  },

  getNextPageNum(req, totalPages) {
    const currentPageNum = req.query && parseInt(req.query.page) || 1;
    if (currentPageNum !== parseInt(totalPages)) {
      return currentPageNum + 1;
    } else {
      return totalPages;
    }
  },

  // tab helpers
  isTabActive(req, tabName) {
    const tabParam = req.query && req.query.selectedCategory;
    // this is kind of hacky -- this will break in the case that when
    // have a default tab with the same name as a non-default tab on another page.
    // tab-contributions is default tab on /user/{id} (user-view)
    // tab-all is default tab on / (home-search)
    const defaultTabs = ['contributions', 'all'];
    // if there is no param, make default tab active
    if ((!tabParam && defaultTabs.indexOf(tabName) > -1) || tabParam === tabName) {
      return "checked";
    }
  },

  getHomeTabs() {
    return [
      { title: "All", key: "all" },
      { title: "Cases", key: "case" },
      { title: "Methods", key: "method" },
      { title: "Organizations", key: "organizations" },
    ];
  },

  getUserTabs() {
    return [
      { title: "Contributions", key: "contributions" },
      { title: "Bookmarks", key: "bookmarks" },
    ];
  },

  isSelectedUserTab(req, category) {
    const defaultTab = "contributions";
    if (req.query.selectedCategory) {
      return req.query.selectedCategory === category;
    } else if (category === defaultTab) {
      return true;
    }
  },

  isSelectedHomeTab(req, category) {
    const defaultTab = "all";
    if (req.query.selectedCategory) {
      return req.query.selectedCategory === category;
    } else if (category === defaultTab) {
      return true;
    }
  },

  // location helpers
<<<<<<< HEAD
=======
  parseLatLng(latitude, longitude) {
    const coords = parseDMS(`${latitude},${longitude}`);
    return `${coords.latitude},${coords.longitude}`;
  },

  hasLocationData(article) {
    let hasLocationData = false;
    LOCATION_FIELD_NAMES.forEach((fieldName) => {
      if (article[fieldName]) {
        hasLocationData = true;
      }
    });
    return hasLocationData;
  },

  getLocationValue(article) {
    const locationValues = LOCATION_FIELD_NAMES.map(field => {
      if (field !== "latitude" && field !== "longitude") {
        return article[field];
      }
    }).filter(field => field);

    return locationValues.join(", ");
  },

>>>>>>> d9ed2e5f
  locationFieldNames() {
    return LOCATION_FIELD_NAMES;
  },

  // user profile
  getInitials(username) {
    if (!username) return;

    let initials = "";
    const splitUsername = username.split(" ");

    if (splitUsername.length > 1) {
      // if there are 2 names in the string, extract each first letter
      initials = splitUsername[0].charAt(0) + splitUsername[1].charAt(0);
    } else {
      // otherwise just use the first letter of the string
      initials = username.charAt(0);
    }

    return initials.toUpperCase();
  },

  isProfileOwner(user, profile) {
    if (!user || !profile) return false;

    return user.id === profile.id;
  },

  getGravatarUrl(email) {
    if (!email) return;

    const emailHash = md5(email);
    return `https://www.gravatar.com/avatar/${emailHash}`;
  },

  getContributionsForProfile(profile) {
    const contributionTypes = ["cases", "methods", "organizations"];
    // merge all article types into 1 array
    let allContributions = [];
    contributionTypes.forEach(type => {
      allContributions = allContributions.concat(profile[type]);
    });
    return allContributions;
  },

  // utilities
  currentUrl(req) {
    return currentUrl(req);
  },

  isNewView(req) {
    const baseUrls = ["/case", "/method", "/organization"];
    return baseUrls.includes(req.baseUrl) &&
      req.path.indexOf("new") === 1;
  },

  isEditView(req) {
    const baseUrls = ["/case", "/method", "/organization", "/user"];
    return baseUrls.includes(req.baseUrl) && req.path.indexOf("edit") >= 0;
  },

  isReaderView(req) {
    const baseUrls = ["/case", "/method", "/organization"];
    return baseUrls.includes(req.baseUrl) &&
      req.path.indexOf("edit") === -1 &&
      req.path.indexOf("new") !== 1;
  },

  isHomeSearchView(req) {
    return req.path === "/";
  },

  isUserView(req) {
    return req.baseUrl === "/user" && req.path.indexOf("edit") === -1;
  },

  getFaqContent() {
    // todo: get this as translated text from the server
    return faqContent;
  },

  toUpperCase(text) {
    return text.toUpperCase();
  },

  getRandomKey() {
    return parseInt(Math.random() * Math.random() * 1000000, 10);
  },

  isEqual(arg1, arg2) {
    return arg1 === arg2;
  },

  sanitizeName(name) {
    if (!name) return;
    // if name contains @, assume it's an email address, and strip the domain
    // so we are not sharing email address' publicly
    const atSymbolIndex = name.indexOf("@");
    if (atSymbolIndex > 0) {
      return name.substr(0, atSymbolIndex);
    } else {
      return name;
    }
  },

  // data
  getPartnersData() {
    return aboutData.partners;
  },

  getCommitteesData() {
    return aboutData.committees;
  },

  getStaffMembers() {
    return aboutData.staff.members;
  },

  getContentTypeData() {
    return contentTypesData;
  },

  getYearFromDate(date, format) {
    return moment(date).year();
  },
};<|MERGE_RESOLUTION|>--- conflicted
+++ resolved
@@ -334,13 +334,6 @@
   },
 
   // location helpers
-<<<<<<< HEAD
-=======
-  parseLatLng(latitude, longitude) {
-    const coords = parseDMS(`${latitude},${longitude}`);
-    return `${coords.latitude},${coords.longitude}`;
-  },
-
   hasLocationData(article) {
     let hasLocationData = false;
     LOCATION_FIELD_NAMES.forEach((fieldName) => {
@@ -361,7 +354,6 @@
     return locationValues.join(", ");
   },
 
->>>>>>> d9ed2e5f
   locationFieldNames() {
     return LOCATION_FIELD_NAMES;
   },
