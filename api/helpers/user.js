--- conflicted
+++ resolved
@@ -63,10 +63,6 @@
       });
     }
     if (userObj) {
-<<<<<<< HEAD
-      // console.warn("the bloody userObj is %s", JSON.stringify(userObj));
-=======
->>>>>>> 57e2330c
       userObj = userObj.user;
       if (!req.user) {
         req.user = {};
