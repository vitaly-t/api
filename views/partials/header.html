<header>
  <nav class="sidebar-menu js-sidebar-menu" id="sidebar-menu">
    <div class="sidebar-menu-inner-container">
      <ul class="nav-list sidebar-menu-main-menu">
        <li><a href="/">Home</a></li>
        <li><a href="/about">About</a></li>
        <li><a href="/teaching">Teaching</a></li>
        <li><a href="/research">Research</a></li>
        <li><a href="/help">Help & Contact</a></li>
        <li><a href="/legal">Terms of Use</a></li>
      </ul>

      <ul class="nav-list sidebar-menu-additional-nav">
        <li>
          <a href="/new" class="button button-red">
            {{> icon-add }} Quick Submit
          </a>
        </li>
        <li>
          {{#if user}}
            <a href="/user/{{user.id}}" class="button button-dark-grey">
              Profile
            </a>
          {{else}}
            <button
              type="button"
              class="button button-dark-grey js-login-button"
            >
              Login
            </button>
          {{/if}}
        </li>
      </ul>
    </div>
  </nav>
  <nav class="horizontal-menu">
    <ul class="nav-list">
      <li class="menu-icon-container">
        <a href="#sidebar-menu" class="sidebar-menu-closed">
          <span class="sr-only">open menu</span>
          {{> icon-hamburger }}
        </a>
        <a href="#" class="sidebar-menu-open">
          <span class="sr-only">close menu</span>
          {{> icon-hamburger }}
        </a>
      </li>
      <li class="header-logo-container"><a href="/">Participedia</a></li>
      <li class="header-search-container">
        <form action="/">
          <input name="query" type="text" placeholder="Search" />
          <div class="icon-container">
            {{> icon-search }}
          </div>
        </form>
      </li>
      <li class="quick-submit-container">
        <a href="/new" class="button button-white">
          {{> icon-add }} Quick Submit
        </a>
      </li>
      <li>
        {{#if user}}
<<<<<<< HEAD
        <span class="username">{{user.name}}</span>
        <button
          type="button"
          class="button button-dark-grey loginButton"
        >
          Log out
        </button>
=======
          <a href="/user/{{user.id}}" class="header-profile-link">
            <span class="sr-only">goto profile</span>
            {{#if user.picture_url}}
              <img src="{{user.picture_url}}" alt="profile_picture" width="40" height="40" />
            {{else}}
              <div class="user-profile-image-initial">{{getInitials user.name}}</div>
            {{/if}}
          </a>
>>>>>>> 629f8909
        {{else}}
          <button
            type="button"
            class="button button-dark-grey js-login-button"
          >
            Login
          </button>
        {{/if}}
      </li>
    </ul>
  </nav>
</header><|MERGE_RESOLUTION|>--- conflicted
+++ resolved
@@ -18,16 +18,13 @@
         </li>
         <li>
           {{#if user}}
-            <a href="/user/{{user.id}}" class="button button-dark-grey">
-              Profile
-            </a>
+          <a href="/user/{{user.id}}" class="button button-dark-grey">
+            Profile
+          </a>
           {{else}}
-            <button
-              type="button"
-              class="button button-dark-grey js-login-button"
-            >
-              Login
-            </button>
+          <button type="button" class="button button-dark-grey js-login-button">
+            Login
+          </button>
           {{/if}}
         </li>
       </ul>
@@ -61,31 +58,25 @@
       </li>
       <li>
         {{#if user}}
-<<<<<<< HEAD
-        <span class="username">{{user.name}}</span>
-        <button
-          type="button"
-          class="button button-dark-grey loginButton"
-        >
-          Log out
+        <a href="/user/{{user.id}}" class="header-profile-link">
+          <span class="sr-only">goto profile</span>
+          {{#if user.picture_url}}
+          <img
+            src="{{user.picture_url}}"
+            alt="profile_picture"
+            width="40"
+            height="40"
+          />
+          {{else}}
+          <div class="user-profile-image-initial">
+            {{getInitials user.name}}
+          </div>
+          {{/if}}
+        </a>
+        {{else}}
+        <button type="button" class="button button-dark-grey js-login-button">
+          Login
         </button>
-=======
-          <a href="/user/{{user.id}}" class="header-profile-link">
-            <span class="sr-only">goto profile</span>
-            {{#if user.picture_url}}
-              <img src="{{user.picture_url}}" alt="profile_picture" width="40" height="40" />
-            {{else}}
-              <div class="user-profile-image-initial">{{getInitials user.name}}</div>
-            {{/if}}
-          </a>
->>>>>>> 629f8909
-        {{else}}
-          <button
-            type="button"
-            class="button button-dark-grey js-login-button"
-          >
-            Login
-          </button>
         {{/if}}
       </li>
     </ul>
