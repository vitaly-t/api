<div class="reader-view">
  <aside>
    <!-- Data and Metadata -->
    <h2>{{static.data_sectionlabel}}</h2>

    {{> @partial-block }}
  </aside>

  <article>
    <hgroup>
      <h2>{{toUpperCase article.type}}</h2>
      <h1>{{article.title}}</h1>
    </hgroup>
    {{> view-socialmedia }}
    {{> view-slideshow }}
    {{> view-authors }}

<<<<<<< HEAD
    {{#> accordion title=(articleDataTitle article)}}
      {{> @partial-block }}
    {{/accordion}}

    <div class="body-content">
      {{# if article.description}}
        <p>{{ article.description }}</p>
      {{/if}}
      {{{ article.body }}}
    </div>
=======
    <div class="accordion case-data-accordion" data-accordion="closed">
      <h3 class="accordion-header">
        {{article.type}} Data
        <button class="icon-only">
          {{> icon-chevron}}
        </button>
      </h3>
      <div class="accordion-body">
        {{> @partial-block }}
      </div>
    </div>
    <div class="body-content">
      {{# if article.description}}
        <p>{{ article.description }}</p>
      {{/if}}
      {{{ article.body }}}
    </div>
>>>>>>> cd498968
  </article>
</div>

<a
  href="/{{article.type}}/{{article.id}}/edit"
  class="button button-red floating-action-button"
  title="Edit Article"
>
  <span class="sr-only">Edit Article</span>
  {{> icon-edit }}
</a><|MERGE_RESOLUTION|>--- conflicted
+++ resolved
@@ -15,7 +15,6 @@
     {{> view-slideshow }}
     {{> view-authors }}
 
-<<<<<<< HEAD
     {{#> accordion title=(articleDataTitle article)}}
       {{> @partial-block }}
     {{/accordion}}
@@ -26,25 +25,6 @@
       {{/if}}
       {{{ article.body }}}
     </div>
-=======
-    <div class="accordion case-data-accordion" data-accordion="closed">
-      <h3 class="accordion-header">
-        {{article.type}} Data
-        <button class="icon-only">
-          {{> icon-chevron}}
-        </button>
-      </h3>
-      <div class="accordion-body">
-        {{> @partial-block }}
-      </div>
-    </div>
-    <div class="body-content">
-      {{# if article.description}}
-        <p>{{ article.description }}</p>
-      {{/if}}
-      {{{ article.body }}}
-    </div>
->>>>>>> cd498968
   </article>
 </div>
 
