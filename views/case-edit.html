--- conflicted
+++ resolved
@@ -50,13 +50,8 @@
       {{> edit-multi-select name="is_component_of" }}
     </fieldset>
     <fieldset class="media">
-<<<<<<< HEAD
-      <h2>{{ static.media_sectionlabel }}</h2>
+      <h2 class="fieldset-header">{{ static.media_sectionlabel }}</h2>
       {{> edit-link-set name="links" quick-submit=true}}
-=======
-      <h2 class="fieldset-header">{{ static.media_sectionlabel }}</h2>
-      {{> edit-media-link name="links" quick-submit=true}}
->>>>>>> e02a78f1
       {{> edit-media name="files" quick-submit=true}}
       {{> edit-media name="photos" quick-submit=true}}
       {{> edit-link-set name="videos" quick-submit=true}}
